--- conflicted
+++ resolved
@@ -85,51 +85,8 @@
   sh %{gem push pkg/haml-#{version}.gem}
 end
 
-<<<<<<< HEAD
-# Ensures that the version have been updated for a new release.
-=======
-# Releases haml-mode.el and sass-mode.el to ELPA.
-task :release_elpa do
-  require 'tlsmail'
-  require 'time'
-  require scope('lib/haml')
-
-  next if Haml.version[:prerelease]
-  version = Haml.version[:number]
-
-  haml_unchanged = mode_unchanged?(:haml, version)
-  sass_unchanged = mode_unchanged?(:sass, version)
-  next if haml_unchanged && sass_unchanged
-  raise "haml-mode.el and sass-mode.el are out of sync." if (!!haml_unchanged) ^ (!!sass_unchanged)
-
-  if sass_unchanged && File.read(scope("extra/sass-mode.el")).
-      include?(";; Package-Requires: ((haml-mode #{sass_unchanged.inspect}))")
-    raise "sass-mode.el doesn't require the same version of haml-mode."
-  end
-
-  from = `git config user.email`.strip
-  raise "Don't know how to send emails except via Gmail" unless from =~ /@gmail.com$/
-
-  to = "elpa@tromey.com"
-  Net::SMTP.enable_tls(OpenSSL::SSL::VERIFY_NONE)
-  Net::SMTP.start('smtp.gmail.com', 587, 'gmail.com', from, read_password("GMail Password"), :login) do |smtp|
-    smtp.send_message(<<CONTENT, from, to)
-From: Nathan Weizenbaum <#{from}>
-To: #{to}
-Subject: Submitting haml-mode and sass-mode #{version}
-Date: #{Time.now.rfc2822}
-
-haml-mode and sass-mode #{version} are packaged and ready to be included in ELPA.
-They can be downloaded from:
-
-  http://github.com/nex3/haml/raw/#{Haml.version[:rev]}/extra/haml-mode.el
-  http://github.com/nex3/haml/raw/#{Haml.version[:rev]}/extra/sass-mode.el
-CONTENT
-  end
-end
 
 # Ensures that the VERSION file has been updated for a new release.
->>>>>>> d0dabe9f
 task :check_release do
   version = File.read(scope("VERSION")).strip
   raise "There have been changes since current version (#{version})" if changed_since?(version)
