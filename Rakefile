# ----- Utility Functions -----

def scope(path)
  File.join(File.dirname(__FILE__), path)
end

# ----- Benchmarking -----

desc <<END
Benchmark haml against ERb.
  TIMES=n sets the number of runs. Defaults to 1000.
END
task :benchmark do
  sh "ruby test/benchmark.rb #{ENV['TIMES']}"
end

# ----- Default: Testing ------

if ENV["RUN_CODE_RUN"] == "true"
  task :default => :"test:rails_compatibility"
else
  task :default => :test
end

require 'rake/testtask'

Rake::TestTask.new do |t|
  t.libs << 'lib'
  test_files = FileList[scope('test/**/*_test.rb')]
  test_files.exclude(scope('test/rails/*'))
  test_files.exclude(scope('test/plugins/*'))
  test_files.exclude(scope('test/haml/spec/*'))
  t.test_files = test_files
  t.verbose = true
end
Rake::Task[:test].send(:add_comment, <<END)
To run with an alternate version of Rails, make test/rails a symlink to that version.
END

# ----- Packaging -----

require 'rake/gempackagetask'
load scope('haml.gemspec')

Rake::GemPackageTask.new(HAML_GEMSPEC) do |pkg|
  if Rake.application.top_level_tasks.include?('release')
    pkg.need_tar_gz  = true
    pkg.need_tar_bz2 = true
    pkg.need_zip     = true
  end
end

task :revision_file do
  require 'lib/haml'

  release = Rake.application.top_level_tasks.include?('release') || File.exist?(scope('EDGE_GEM_VERSION'))
  if Haml.version[:rev] && !release
    File.open(scope('REVISION'), 'w') { |f| f.puts Haml.version[:rev] }
  elsif release
    File.open(scope('REVISION'), 'w') { |f| f.puts "(release)" }
  else
    File.open(scope('REVISION'), 'w') { |f| f.puts "(unknown)" }
  end
end
Rake::Task[:package].prerequisites.insert(0, :revision_file)
Rake::Task[:package].prerequisites.insert(0, :submodules)

# We also need to get rid of this file after packaging.
at_exit { File.delete(scope('REVISION')) rescue nil }

desc "Install Haml as a gem."
task :install => [:package] do
  sudo = RUBY_PLATFORM =~ /win32/ ? '' : 'sudo'
  gem  = RUBY_PLATFORM =~ /java/  ? 'jgem' : 'gem' 
  sh %{#{sudo} #{gem} install --no-ri pkg/haml-#{File.read(scope('VERSION')).strip}}
end

desc "Release a new Haml package to Rubyforge."
task :release => [:check_release, :release_elpa, :package] do
  name = File.read(scope("VERSION_NAME")).strip
  version = File.read(scope("VERSION")).strip
  sh %{rubyforge add_release haml haml "#{name} (v#{version})" pkg/haml-#{version}.gem}
  sh %{rubyforge add_file    haml haml "#{name} (v#{version})" pkg/haml-#{version}.tar.gz}
  sh %{rubyforge add_file    haml haml "#{name} (v#{version})" pkg/haml-#{version}.tar.bz2}
  sh %{rubyforge add_file    haml haml "#{name} (v#{version})" pkg/haml-#{version}.zip}
  sh %{gem push pkg/haml-#{version}.gem}
end

# Releases haml-mode.el and sass-mode.el to ELPA.
task :release_elpa do
  require 'tlsmail'
  require 'time'
  require scope('lib/haml')

  version = Haml.version[:number]

  haml_unchanged = mode_unchanged?(:haml, version)
  sass_unchanged = mode_unchanged?(:sass, version)
  next if haml_unchanged && sass_unchanged
  raise "haml-mode.el and sass-mode.el are out of sync." if haml_unchanged ^ sass_unchanged

  if sass_unchanged && File.read(scope("extra/sass-mode.el")).
      include?(";; Package-Requires: ((haml-mode #{sass_unchanged.inspect}))")
    raise "sass-mode.el doesn't require the same version of haml-mode."
  end

  from = `git config user.email`.strip
  raise "Don't know how to send emails except via Gmail" unless from =~ /@gmail.com$/

  to = "elpa@tromey.com"
  Net::SMTP.enable_tls(OpenSSL::SSL::VERIFY_NONE)
  Net::SMTP.start('smtp.gmail.com', 587, 'gmail.com', from, read_password("GMail Password"), :login) do |smtp|
    smtp.send_message(<<CONTENT, from, to)
From: Nathan Weizenbaum <#{from}>
To: #{to}
Subject: Submitting haml-mode and sass-mode #{version}
Date: #{Time.now.rfc2822}

haml-mode and sass-mode #{version} are packaged and ready to be included in ELPA.
They can be downloaded from:

  http://github.com/nex3/haml/raw/#{Haml.version[:rev]}/extra/haml-mode.el
  http://github.com/nex3/haml/raw/#{Haml.version[:rev]}/extra/sass-mode.el
CONTENT
  end
end

# Ensures that the version have been updated for a new release.
task :check_release do
  version = File.read(scope("VERSION")).strip
  raise "There have been changes since current version (#{version})" if changed_since?(version)
  raise "VERSION_NAME must not be 'Bleeding Edge'" if File.read(scope("VERSION_NAME")) == "Bleeding Edge"
end

# Reads a password from the command line.
#
# @param name [String] The prompt to use to read the password
def read_password(prompt)
  require 'readline'
  system "stty -echo"
  Readline.readline("#{prompt}: ").strip
ensure
  system "stty echo"
  puts
end

# Returns whether or not the repository, or specific files,
# has/have changed since a given revision.
#
# @param rev [String] The revision to check against
# @param files [Array<String>] The files to check.
#   If this is empty, checks the entire repository
def changed_since?(rev, *files)
  IO.popen("git diff --exit-code #{rev} #{files.join(' ')}") {}
  return !$?.success?
end

# Returns whether or not the given Emacs mode file (haml or sass)
# has changed since the given version.
#
# @param mode [String, Symbol] The name of the mode
# @param version [String] The version number
# @return [String, nil] The version number if the version has changed
def mode_unchanged?(mode, version)
  mode_version = File.read(scope("extra/#{mode}-mode.el")).scan(/^;; Version: (.*)$/).first.first
  return false if mode_version == version
  return mode_version unless changed_since?(mode_version, "extra/#{mode}-mode.el")
  raise "#{mode}-mode.el version is #{version.inspect}, but it has changed as of #{version.inspect}"
  return false
end

task :submodules do
  if File.exist?(File.dirname(__FILE__) + "/.git")
    sh %{git submodule sync}
    sh %{git submodule update --init}
  elsif !File.exist?(File.dirname(__FILE__) + "/vendor/fssm/lib")
    warn <<WARN
WARNING: vendor/fssm doesn't exist, and this isn't a git repository so
I can't get it automatically!
WARN
  end
end

task :release_edge do
  ensure_git_cleanup do
    puts "#{'=' * 50} Running rake release_edge"

    sh %{git checkout edge-gem}
    sh %{git reset --hard origin/edge-gem}
    sh %{git merge origin/master}

    # Get the current master branch version
    version = File.read(scope('VERSION')).strip.split('.').map {|n| n.to_i}
    unless version[1] % 2 == 1 && version[2] == 0
      raise "#{version.join('.')} is not a development version" 
    end

    # Bump the edge gem version
    edge_version = File.read(scope('EDGE_GEM_VERSION')).strip.split('.').map {|n| n.to_i}
    if edge_version[0..1] != version[0..1]
      # A new master branch version was released, reset the edge gem version
      edge_version[0..1] = version[0..1]
      edge_version[2] = 0
    else
      # Just bump the teeny version
      edge_version[2] += 1
    end
    edge_version = edge_version.join('.')
    File.open(scope('EDGE_GEM_VERSION'), 'w') {|f| f.puts(edge_version)}
    sh %{git commit -m "Bump edge gem version to #{edge_version}." EDGE_GEM_VERSION}
    sh %{git push origin edge-gem}

    # Package the edge gem with the proper version
    File.open(scope('VERSION'), 'w') {|f| f.puts(edge_version)}
    sh %{rake package}
    sh %{git checkout VERSION}

    sh %{rubyforge add_release haml haml-edge "Bleeding Edge (v#{edge_version})" pkg/haml-edge-#{edge_version}.gem}
    sh %{gem push pkg/haml-edge-#{edge_version}.gem}
  end
end

task :watch_for_update do
  sh %{ruby extra/update_watch.rb}
end

# ----- Documentation -----

task :rdoc do
  puts '=' * 100, <<END, '=' * 100
Haml uses the YARD documentation system (http://github.com/lsegal/yard).
Install the yard gem and then run "rake doc".
END
end

begin
  require 'yard'

  namespace :yard do
    task :sass do
      require scope('lib/sass')
      Dir[scope("yard/default/**/*.sass")].each do |sass|
        File.open(sass.gsub(/sass$/, 'css'), 'w') do |f|
          f.write(Sass::Engine.new(File.read(sass)).render)
        end
      end
    end
  end

  YARD::Rake::YardocTask.new do |t|
    t.files = FileList.new(scope('lib/**/*.rb')) do |list|
      list.exclude('lib/haml/template/*.rb')
      list.exclude('lib/haml/helpers/action_view_mods.rb')
    end.to_a
    t.options << '--incremental' if Rake.application.top_level_tasks.include?('redoc')
    t.options += FileList.new(scope('yard/*.rb')).to_a.map {|f| ['-e', f]}.flatten
    files = FileList.new(scope('doc-src/*')).to_a.sort_by {|s| s.size} + %w[MIT-LICENSE VERSION]
    t.options << '--files' << files.join(',')
    t.options << '--template-path' << scope('yard')
    t.options << '--title' << ENV["YARD_TITLE"] if ENV["YARD_TITLE"]
  end
  Rake::Task['yard'].prerequisites.insert(0, 'yard:sass')
  Rake::Task['yard'].instance_variable_set('@comment', nil)

  desc "Generate Documentation"
  task :doc => :yard
  task :redoc => :yard
rescue LoadError
  desc "Generate Documentation"
  task :doc => :rdoc
  task :yard => :rdoc
end

task :pages do
  ensure_git_cleanup do
    puts "#{'=' * 50} Running rake pages PROJ=#{ENV["PROJ"].inspect}"
    raise 'No ENV["PROJ"]!' unless proj = ENV["PROJ"]
    sh %{git checkout #{proj}-pages}
    sh %{git reset --hard origin/#{proj}-pages}

    Dir.chdir("/var/www/#{proj}-pages") do
      sh %{git fetch origin}

      sh %{git checkout stable}
      sh %{git reset --hard origin/stable}

      sh %{git checkout #{proj}-pages}
      sh %{git reset --hard origin/#{proj}-pages}
      sh %{rake build --trace}
      sh %{mkdir -p tmp}
      sh %{touch tmp/restart.txt}
    end
  end
end

# ----- Coverage -----

begin
  require 'rcov/rcovtask'

  Rcov::RcovTask.new do |t|
    t.test_files = FileList[scope('test/**/*_test.rb')]
    t.rcov_opts << '-x' << '"^\/"'
    if ENV['NON_NATIVE']
      t.rcov_opts << "--no-rcovrt"
    end
    t.verbose = true
  end
rescue LoadError; end

# ----- Profiling -----

begin
  require 'ruby-prof'

  desc <<END
Run a profile of haml.
  ENGINE=str sets the engine to be profiled. Defaults to Haml.
  TIMES=n sets the number of runs. Defaults to 1000.
  FILE=str sets the file to profile.
    Defaults to 'standard' for Haml and 'complex' for Sass.
  OUTPUT=str sets the ruby-prof output format.
    Can be Flat, CallInfo, or Graph. Defaults to Flat. Defaults to Flat.
END
  task :profile do
    engine = (ENV['ENGINE'] || 'haml').downcase
    times  = (ENV['TIMES'] || '1000').to_i
    file   = ENV['FILE']

    if engine == 'sass'
      require 'lib/sass'

      file = File.read(scope("test/sass/templates/#{file || 'complex'}.sass"))
      result = RubyProf.profile { times.times { Sass::Engine.new(file).render } }
    else
      require 'lib/haml'

      file = File.read(scope("test/haml/templates/#{file || 'standard'}.haml"))
      obj = Object.new
      Haml::Engine.new(file).def_method(obj, :render)
      result = RubyProf.profile { times.times { obj.render } }
    end

    RubyProf.const_get("#{(ENV['OUTPUT'] || 'Flat').capitalize}Printer").new(result).print 
  end
rescue LoadError; end

# ----- Testing Multiple Rails Versions -----

rails_versions = [
  "v2.3.5",
  "v2.2.3",
  "v2.1.2",
]
rails_versions << "v2.0.5" if RUBY_VERSION =~ /^1\.8/

def test_rails_version(version)
  Dir.chdir "test/rails" do
    `git checkout #{version}`
  end
  puts "Testing Rails #{version}"
  Rake::Task['test'].reenable
  Rake::Task['test'].execute
end

namespace :test do
  desc "Test all supported versions of rails. This takes a while."
  task :rails_compatibility do
    `rm -rf test/rails`
    puts "Checking out rails. Please wait."
<<<<<<< HEAD
    system("git clone ~/code/rails test/rails") rescue nil
=======
    system("git clone git://github.com/rails/rails.git test/rails") rescue nil
>>>>>>> 1d921ffa
    begin
      rails_versions.each {|version| test_rails_version version}

      puts "Checking out rails_xss. Please wait."
<<<<<<< HEAD
      system("git clone ~/code/rails_xss test/plugins/rails_xss")
=======
      system("git clone git://github.com/NZKoz/rails_xss.git test/plugins/rails_xss")
>>>>>>> 1d921ffa
      test_rails_version(rails_versions.find {|s| s =~ /^v2\.3/})
    ensure
      `rm -rf test/rails`
      `rm -rf test/plugins`
    end
  end
end

# ----- Handling Updates -----

def ensure_git_cleanup
  yield
ensure
  sh %{git reset --hard HEAD}
  sh %{git clean -xdf}
  sh %{git checkout master}
end

task :handle_update do
  unless ENV["REF"] =~ %r{^refs/heads/(master|stable|(?:haml|sass)-pages)$}
    puts "#{'=' * 20} Ignoring rake handle_update REF=#{ENV["REF"].inspect}"
    next
  end
  branch = $1

  puts
  puts
  puts '=' * 150
  puts "Running rake handle_update REF=#{ENV["REF"].inspect}"

  sh %{git fetch origin}
  sh %{git checkout stable}
  sh %{git reset --hard origin/stable}
  sh %{git checkout master}
  sh %{git reset --hard origin/master}

  if branch == "master"
    sh %{rake release_edge --trace}
  elsif branch == "stable"
    sh %{rake pages --trace PROJ=haml}
    sh %{rake pages --trace PROJ=sass}
  elsif branch =~ /^(haml|sass)-pages$/
    sh %{rake pages --trace PROJ=#{$1}}
  end

  puts 'Done running handle_update'
  puts '=' * 150
end<|MERGE_RESOLUTION|>--- conflicted
+++ resolved
@@ -368,20 +368,12 @@
   task :rails_compatibility do
     `rm -rf test/rails`
     puts "Checking out rails. Please wait."
-<<<<<<< HEAD
-    system("git clone ~/code/rails test/rails") rescue nil
-=======
     system("git clone git://github.com/rails/rails.git test/rails") rescue nil
->>>>>>> 1d921ffa
     begin
       rails_versions.each {|version| test_rails_version version}
 
       puts "Checking out rails_xss. Please wait."
-<<<<<<< HEAD
-      system("git clone ~/code/rails_xss test/plugins/rails_xss")
-=======
       system("git clone git://github.com/NZKoz/rails_xss.git test/plugins/rails_xss")
->>>>>>> 1d921ffa
       test_rails_version(rails_versions.find {|s| s =~ /^v2\.3/})
     ensure
       `rm -rf test/rails`
