--- conflicted
+++ resolved
@@ -1,8 +1,3 @@
-<<<<<<< HEAD
 !main_color = #ce4dd6
 !border_color = #b1ad9b
-=======
-!main_color = #ff3836
-!border_color = #b1ad9b
-!border = 1px "dashed" !border_color
->>>>>>> 6b6b2f03
+!border = 1px "dashed" !border_color