#header
  %h1= link "Sass", "/"

  #start
    %code gem install haml
    %br/
    %code
      %span.executable css2sass
      style.css style.sass
    %br/
    %code
      %span.executable sass
      style.sass style.css

  #nav
    %ul
      %li= link "About", "/about.html"
      %li= link "Tutorial", "/tutorial.html"
      %li= link "Documentation", "/docs.html"
<<<<<<< HEAD
      %li= link "Blog", "http://nex-3.com/?tag=sass"
=======
      %li= link "Blog", "http://nex-3.com/?tag=haml"
      %li= link "Try Online", "/try.html"
>>>>>>> b0d8087a

  #latest
    %h2 Latest Release:
    #{CGI.escapeHTML Haml.version[:name]} (<span class="version">#{Haml.version[:number]}</span>)
    %p= link "What's New?", "/docs/yardoc/file.SASS_CHANGELOG.html"
<|MERGE_RESOLUTION|>--- conflicted
+++ resolved
@@ -17,12 +17,8 @@
       %li= link "About", "/about.html"
       %li= link "Tutorial", "/tutorial.html"
       %li= link "Documentation", "/docs.html"
-<<<<<<< HEAD
       %li= link "Blog", "http://nex-3.com/?tag=sass"
-=======
-      %li= link "Blog", "http://nex-3.com/?tag=haml"
       %li= link "Try Online", "/try.html"
->>>>>>> b0d8087a
 
   #latest
     %h2 Latest Release:
