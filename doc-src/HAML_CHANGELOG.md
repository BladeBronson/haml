# Haml Changelog

* Table of contents
{:toc}

<<<<<<< HEAD
## 2.4.0 (Unreleased)

### Object Reference Customization

It's now possible to customize the name used for {file:HAML_REFERENCE.md#object_reference_ object reference}
for a given object by implementing the `haml_object_ref` method on that object.
This method should return a string that will be used in place of the class name of the object
in the generated class and id.

### More Powerful `:autoclose` Option

The {file:HAML_REFERENCE.md#attributes_option `:attributes`} option
can now take regular expressions that specify which tags to make self-closing.

### `--double-quote-attributes` Option

The Haml executable now has a `--double-quote-attributes` option (short form: `-q`)
that causes attributes to use a double-quote mark rather than single-quote.

### `haml-spec` Integration

We've added the cross-implementation tests from the [haml-spec](http://github.com/norman/haml-spec) project
to the standard Haml test suite, to be sure we remain compatible with the base functionality
of the many and varied [Haml implementations](http://en.wikipedia.org/wiki/Haml#Implementations).

### Ruby 1.9 Support

Haml and `html2haml` now produce more descriptive errors
when given a template with invalid byte sequences for that template's encoding,
including the line number and the offending character.

### `:css` Filter

Haml now supports a {file:HAML_REFERENCE.md#css-filter `:css` filter}
that surrounds the filtered text with `<style>` and CDATA tags.

### `html2haml` Improvements

* Ruby blocks within ERB are now supported.
  The Haml code is properly indented and the `end`s are removed.
  This includes methods with blocks and all language constructs
  such as `if`, `begin`, and `case`.
  For example:

      <% content_for :footer do %>
        <p>Hi there!</p>
      <% end %>

  is now transformed into:

      - content_for :footer do
        %p Hi there!

  Thanks to [Jack Chen](http://chendo.net) and [Dr. Nic Williams](http://drnicwilliams)
  for inspiring this and creating the first draft of the code.

* Inline HTML text nodes are now transformed into inline Haml text.
  For example, `<p>foo</p>` now becomes `%p foo`, whereas before it became:

      %p
        foo

  The same is true for inline comments,
  and inline ERB when running in ERB mode:
  `<p><%= foo %></p>` will now become `%p= foo`.

* ERB included within text is now transformed into Ruby interpolation.
  For example:

      <p>
        Foo <%= bar %> baz!
        Flip <%= bang %>.
      </p>

  is now transformed into:

      %p
        Foo #{bar} baz!
        Flip #{bang}.

* `<script>` tags are now transformed into `:javascript` filters,
  and `<style>` tags into `:css` filters.
  and indentation is preserved.
  For example:

      <script type="text/javascript">
        function foo() {
          return 12;
        }
      </script>

  is now transformed into:

      :javascript
        function foo() {
          return 12;
        }

* `<pre>` and `<textarea>` tags are now transformed into the `:preserve` filter.
  For example:

      <pre>Foo
        bar
          baz</pre>

  is now transformed into:

      %pre
        :preserve
          Foo
            bar
              baz

* Self-closing tags (such as `<br />`) are now transformed into
  self-closing Haml tags (like `%br/`).

* IE conditional comments are now properly parsed.

* Attributes are now output in a more-standard format,
  without spaces within the curly braces
  (e.g. `%p{:foo => "bar"}` as opposed to `%p{ :foo => "bar" }`).

* IDs and classes containing `#` and `.` are now output as string attributes
  (e.g. `%p{:class => "foo.bar"}`).

* Attributes are now sorted, to maintain a deterministic order.

* Multi-line ERB statements are now properly indented,
  and those without any content are removed.
=======
## 2.2.15 (Unreleased)

* Allow `if` statements with no content followed by `else` clauses.
  For example:

    - if foo
    - else
      bar
>>>>>>> 95f31152

## [2.2.14](http://github.com/nex3/haml/commit/2.2.14)

* Don't print warnings when escaping attributes containing non-ASCII characters
  in Ruby 1.9.

* Don't crash when parsing an XHTML Strict doctype in `html2haml`.

* Support the  HTML5 doctype in an XHTML document
  by using `!!! 5` as the doctype declaration.

## [2.2.13](http://github.com/nex3/haml/commit/2.2.13)

* Allow users to specify {file:HAML_REFERENCE.md#encoding_option `:encoding => "ascii-8bit"`}
  even for templates that include non-ASCII byte sequences.
  This makes Haml templates not crash when given non-ASCII input
  that's marked as having an ASCII encoding.

* Fixed an incompatibility with Hpricot 0.8.2, which is used for `html2haml`.

## [2.2.12](http://github.com/nex3/haml/commit/2.2.12)

There were no changes made to Haml between versions 2.2.11 and 2.2.12.

## [2.2.11](http://github.com/nex3/haml/commit/2.2.11)

* Fixed a bug with XSS protection where HTML escaping would raise an error
  if passed a non-string value.
  Note that this doesn't affect any HTML escaping when XSS protection is disabled.

* Fixed a bug in outer-whitespace nuking where whitespace-only Ruby strings
  blocked whitespace nuking beyond them.

* Use `ensure` to protect the resetting of the Haml output buffer
  against exceptions that are raised within the compiled Haml code.

* Fix an error line-numbering bug that appeared if an error was thrown
  within loud script (`=`).
  This is not the best solution, as it disables a few optimizations,
  but it shouldn't have too much effect and the optimizations
  will hopefully be re-enabled in version 2.4.

* Don't crash if the plugin skeleton is installed and `rake gems:install` is run.

* Don't use `RAILS_ROOT` directly.
  This no longer exists in Rails 3.0.
  Instead abstract this out as `Haml::Util.rails_root`.
  This changes makes Haml fully compatible with edge Rails as of this writing.

## [2.2.10](http://github.com/nex3/haml/commit/2.2.10)

* Fixed a bug where elements with dynamic attributes and no content
  would have too much whitespace between the opening and closing tag.

* Changed `rails/init.rb` away from loading `init.rb` and instead
  have it basically copy the content.
  This allows us to transfer the proper binding to `Haml.init_rails`.

* Make sure Haml only tries to enable XSS protection integration
  once all other plugins are loaded.
  This allows it to work properly when Haml is a gem
  and the `rails_xss` plugin is being used.

* Mark the return value of Haml templates as HTML safe.
  This makes Haml partials work with Rails' XSS protection.

## [2.2.9](http://github.com/nex3/haml/commit/2.2.9)

* Fixed a bug where Haml's text was concatenated to the wrong buffer
  under certain circumstances.
  This was mostly an issue under Rails when using methods like `capture`.

* Fixed a bug where template text was escaped when there was interpolation in a line
  and the `:escape_html` option was enabled. For example:

      Foo &lt; Bar #{"<"} Baz

  with `:escape_html` used to render as

      Foo &amp;lt; Bar &lt; Baz

  but now renders as

      Foo &lt; Bar &lt; Baz

### Rails XSS Protection

Haml 2.2.9 supports the XSS protection in Rails versions 2.3.5+.
There are several components to this:

* If XSS protection is enabled, Haml's {file:HAML_REFERENCE.md#escape_html-option `:escape_html`}
  option is set to `true` by default.

* Strings declared as HTML safe won't be escaped by Haml,
  including the {file:Haml/Helpers.html#html_escape-instance_method `#html_escape`} helper
  and `&=` if `:escape_html` has been disabled.

* Haml helpers that generate HTML are marked as HTML safe,
  and will escape their input if it's not HTML safe.

## [2.2.8](http://github.com/nex3/haml/commit/2.2.8)

* Fixed a potential XSS issue with HTML escaping and wacky Unicode nonsense.
  This is the same as [the issue fixed in Rails](http://groups.google.com/group/rubyonrails-security/browse_thread/thread/48ab3f4a2c16190f) a bit ago.

## [2.2.7](http://github.com/nex3/haml/commit/2.2.7)

* Fixed an `html2haml` issue where ERB attribute values
  weren't HTML-unescaped before being transformed into Haml.

* Fixed an `html2haml` issue where `#{}` wasn't escaped
  before being transformed into Haml.

* Add `<code>` to the list of tags that's
  {file:HAML_REFERENCE.md#preserve-option automatically whitespace-preserved}.

* Fixed a bug with `end` being followed by code in silent scripts -
  it no longer throws an error when it's nested beneath tags.

* Fixed a bug with inner whitespace-nuking and conditionals.
  The `else` et al. clauses of conditionals are now properly
  whitespace-nuked.

## [2.2.6](http://github.com/nex3/haml/commit/2.2.6)

* Made the error message when unable to load a dependency for html2haml
  respect the `--trace` option.

* Don't crash when the `__FILE__` constant of a Ruby file is a relative path,
  as apparently happens sometimes in TextMate
  (thanks to [Karl Varga](http://github.com/kjvarga)).

* Add "Sass" to the `--version` string for the executables.

* Raise an exception when commas are omitted in static attributes
  (e.g. `%p{:foo => "bar" :baz => "bang"}`).

## [2.2.5](http://github.com/nex3/haml/commit/2.2.5)

* Got rid of trailing whitespace produced when opening a conditional comment
  (thanks to [Norman Clarke](http://blog.njclarke.com/)).

* Fixed CSS id concatenation when a numeric id is given as an attribute.
  (thanks to [Norman Clarke](http://blog.njclarke.com/)).
  
* Fixed a couple bugs with using "-end" in strings.

## [2.2.4](http://github.com/nex3/haml/commit/2.2.4)

* Allow `end` to be used for silent script when it's followed by code.
  For example:

      - form_for do
        ...
      - end if @show_form

  This isn't very good style, but we're supporting it for consistency's sake.

* Don't add `require 'rubygems'` to the top of init.rb when installed
  via `haml --rails`. This isn't necessary, and actually gets
  clobbered as soon as haml/template is loaded.

## [2.2.3](http://github.com/nex3/haml/commit/2.2.3)

Haml 2.2.3 adds support for the JRuby bundling tools
for Google AppEngine, thanks to [Jan Ulbrich](http://github.com/ulbrich).

## [2.2.2](http://github.com/nex3/haml/commit/2.2.2)

Haml 2.2.2 is a minor bugfix release, with several notable changes.
First, {file:Haml/Helpers.html#haml_concat-instance_method `haml_concat`}
will now raise an error when used with `=`.
This has always been incorrect behavior,
and in fact has never actually worked.
The only difference is that now it will fail loudly.
Second, Ruby 1.9 is now more fully supported,
especially with the {file:HAML_REFERENCE.md#htmlstyle_attributes_ new attribute syntax}.
Third, filters are no longer escaped when the {file:HAML_REFERENCE.md#escape_html-option `:escape_html` option}
is enabled and `#{}` interpolation is used.

## [2.2.1](http://github.com/nex3/haml/commit/2.2.1)

Haml 2.2.1 is a minor bug-fix release.

## [2.2.0](http://github.com/nex3/haml/commit/2.2.0)

Haml 2.2 adds several new features to the language,
fixes several bugs, and dramatically improves performance
(particularly when running with {file:HAML_REFERENCE.md#ugly-option `:ugly`} enabled).

### Syntax Changes

#### HTML-Style Attribute Syntax

Haml 2.2 introduces a new syntax for attributes
based on the HTML syntax.
For example:

    %a(href="http://haml-lang.com" title="Haml's so cool!")
      %img(src="/images/haml.png" alt="Haml")

There are two main reasons for this.
First, the hash-style syntax is very Ruby-specific.
There are now [Haml implementations](http://en.wikipedia.org/wiki/Haml#Implementations)
in many languages, each of which has its own syntax for hashes
(or dicts or associative arrays or whatever they're called).
The HTML syntax will be adopted by all of them,
so you can feel comfortable using Haml in whichever language you need.

Second, the hash-style syntax is quite verbose.
`%img{:src => "/images/haml.png", :alt => "Haml"}`
is eight characters longer than `%img(src="/images/haml.png" alt="Haml")`.
Haml's supposed to be about writing templates quickly and easily;
HTML-style attributes should help out a lot with that.

Ruby variables can be used as attribute values by omitting quotes.
Local variables or instance variables can be used.
For example:

    %a(title=@title href=href) Stuff

This is the same as:

    %a{:title => @title, :href => href} Stuff

Because there are no commas separating attributes,
more complicated expressions aren't allowed.
You can use `#{}` interpolation to insert complicated expressions
in a HTML-style attribute, though:

    %span(class="widget_#{@widget.number}")

#### Multiline Attributes

In general, Haml tries to keep individual elements on a single line.
There is a [multiline syntax](#multiline) for overflowing onto further lines,
but it's intentionally awkward to use to encourage shorter lines.

However, there is one case where overflow is reasonable: attributes.
Often a tag will simply have a lot of attributes, and in this case
it makes sense to allow overflow.
You can now stretch an attribute hash across multiple lines:

    %script{:type => "text/javascript",
            :src  => "javascripts/script_#{2 + 7}"}

This also works for HTML-style attributes:

        %script(type="text/javascript"
            src="javascripts/script_#{2 + 7}")

Note that for hash-style attributes, the newlines must come after commas.

#### Universal interpolation

In Haml 2.0, you could use `==` to interpolate Ruby code
within a line of text using `#{}`.
In Haml 2.2, the `==` is unnecessary;
`#{}` can be used in any text.
For example:

    %p This is a really cool #{h what_is_this}!
    But is it a #{h what_isnt_this}?

In addition, to {file:HAML_REFERENCE.md#escaping_html escape} or {file:HAML_REFERENCE.md#unescaping_html unescape}
the interpolated code, you can just add `&` or `!`, respectively,
to the beginning of the line:

    %p& This is a really cool #{what_is_this}!
    & But is it a #{what_isnt_this}?

#### Flexible indentation

Haml has traditionally required its users to use two spaces of indentation.
This is the universal Ruby style, and still highly recommended.
However, Haml now allows any number of spaces or even tabs for indentation,
provided:

* Tabs and spaces are not mixed
* The indentation is consistent within a given document

### New Options

#### `:ugly`

The `:ugly` option is not technically new;
it was introduced in Haml 2.0 to make rendering deeply nested templates less painful.
However, it's been greatly empowered in Haml 2.2.
It now does all sorts of performance optimizations
that couldn't be done before,
and its use increases Haml's performance dramatically.
It's enabled by default in production in Rails,
and it's highly recommended for production environments
in other frameworks.

#### `:encoding` {#encoding-option}

This option specifies the encoding of the Haml template
when running under Ruby 1.9. It defaults to `Encoding.default_internal` or `"utf-8"`.
This is useful for making sure that you don't get weird
encoding errors when dealing with non-ASCII input data.

### Deprecations

#### `Haml::Helpers#puts`

This helper is being deprecated for the obvious reason
that it conflicts with the `Kernel#puts` method.
I'm ashamed I ever chose this name.
Use `haml_tag` instead and spare me the embarrassment.

#### `= haml_tag`

A lot of people accidentally use "`= haml_tag`".
This has always been wrong; `haml_tag` outputs directly to the template,
and so should be used as "`- haml_tag`".
Now it raises an error when you use `=`.

### Compatibility

#### Rails

Haml 2.2 is fully compatible with Rails,
from 2.0.6 to the latest revision of edge, 783db25.

#### Ruby 1.9

Haml 2.2 is also fully compatible with Ruby 1.9.
It supports Ruby 1.9-style attribute hashes,
and handles encoding-related issues
(see [the `:encoding` option](#encoding-option)).

### Filters

#### `:markdown`

There are numerous improvements to the Markdown filter.
No longer will Haml attempt to use RedCloth's inferior Markdown implementation.
Instead, it will look for all major Markdown implementations:
[RDiscount](http://github.com/rtomayko/rdiscount),
[RPeg-Markdown](http://github.com/rtomayko/rpeg-markdown),
[Maruku](http://maruku.rubyforge.org),
and [BlueCloth](www.deveiate.org/projects/BlueCloth).

#### `:cdata`

There is now a `:cdata` filter for wrapping text in CDATA tags.

#### `:sass`

The `:sass` filter now uses options set in {Sass::Plugin},
if they're available.

### Executables

#### `haml`

The `haml` executable now takes `-r` and `-I` flags
that act just like the same flags for the `ruby` executable.
This allows users to load helper files when using Haml
from the command line.

It also takes a `--debug` flag that causes it to spit out
the Ruby code that Haml generates from the template.
This is more for my benefit than anything,
but you may find it interesting.

#### `html2haml`

The `html2haml` executable has undergone significant improvements.
Many of these are bugfixes, but there are also a few features.
For one, it now understands CDATA tags and autodetects ERB files.
In addition, a line containing just "`- end`" is now a Haml error;
since it's not possible for `html2haml` to properly parse all Ruby blocks,
this acts as a signal for the author that there are blocks
to be dealt with.

### Miscellaneous

#### XHTML Mobile DTD

Haml 2.2 supports a DTD for XHTML Mobile: `!!! Mobile`.

#### YARD

All the documentation for Haml 2.2, including this changelog,
has been moved to [YARD](http://yard.soen.ca).
YARD is an excellent documentation system,
and allows us to write our documentation in [Maruku](http://maruku.rubyforge.org),
which is also excellent.<|MERGE_RESOLUTION|>--- conflicted
+++ resolved
@@ -3,7 +3,6 @@
 * Table of contents
 {:toc}
 
-<<<<<<< HEAD
 ## 2.4.0 (Unreleased)
 
 ### Object Reference Customization
@@ -133,7 +132,7 @@
 
 * Multi-line ERB statements are now properly indented,
   and those without any content are removed.
-=======
+
 ## 2.2.15 (Unreleased)
 
 * Allow `if` statements with no content followed by `else` clauses.
@@ -142,7 +141,6 @@
     - if foo
     - else
       bar
->>>>>>> 95f31152
 
 ## [2.2.14](http://github.com/nex3/haml/commit/2.2.14)
 
