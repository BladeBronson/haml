# Haml Changelog

* Table of contents
{:toc}

<<<<<<< HEAD
## 2.4.0 (Unreleased)

### Object Reference Customization

It's now possible to customize the name used for {file:HAML_REFERENCE.md#object_reference_ object reference}
for a given object by implementing the `haml_object_ref` method on that object.
This method should return a string that will be used in place of the class name of the object
in the generated class and id.

### `--double-quote-attributes` Option

The Haml executable now has a `--double-quote-attributes` option (short form: `-q`)
that causes attributes to use a double-quote mark rather than single-quote.

### `haml-spec` Integration

We've added the cross-implementation tests from the [haml-spec](http://github.com/norman/haml-spec) project
to the standard Haml test suite, to be sure we remain compatible with the base functionality
of the many and varied [Haml implementations](http://en.wikipedia.org/wiki/Haml#Implementations).

### Ruby 1.9 Support

Haml and `html2haml` now produce more descriptive errors
when given a template with invalid byte sequences for that template's encoding,
including the line number and the offending character.
=======
## 2.2.8 (Unreleased)

* Fixed a potential XSS issue with HTML escaping and wacky Unicode nonsense.
  This is the same as [the issue fixed in Rails](http://groups.google.com/group/rubyonrails-security/browse_thread/thread/48ab3f4a2c16190f) a bit ago.
>>>>>>> fcf0d8ff

## [2.2.7](http://github.com/nex3/haml/commit/2.2.7)

* Fixed an `html2haml` issue where ERB attribute values
  weren't HTML-unescaped before being transformed into Haml.

* Fixed an `html2haml` issue where `#{}` wasn't escaped
  before being transformed into Haml.

* Add `<code>` to the list of tags that's
  {file:HAML_REFERENCE.md#preserve-option automatically whitespace-preserved}.

* Fixed a bug with `end` being followed by code in silent scripts -
  it no longer throws an error when it's nested beneath tags.

* Fixed a bug with inner whitespace-nuking and conditionals.
  The `else` et al. clauses of conditionals are now properly
  whitespace-nuked.

## [2.2.6](http://github.com/nex3/haml/commit/2.2.6)

* Made the error message when unable to load a dependency for html2haml
  respect the `--trace` option.

* Don't crash when the `__FILE__` constant of a Ruby file is a relative path,
  as apparently happens sometimes in TextMate
  (thanks to [Karl Varga](http://github.com/kjvarga)).

* Add "Sass" to the `--version` string for the executables.

* Raise an exception when commas are omitted in static attributes
  (e.g. `%p{:foo => "bar" :baz => "bang"}`).

## [2.2.5](http://github.com/nex3/haml/commit/2.2.5)

* Got rid of trailing whitespace produced when opening a conditional comment
  (thanks to [Norman Clarke](http://blog.njclarke.com/)).

* Fixed CSS id concatenation when a numeric id is given as an attribute.
  (thanks to [Norman Clarke](http://blog.njclarke.com/)).
  
* Fixed a couple bugs with using "-end" in strings.

## [2.2.4](http://github.com/nex3/haml/commit/2.2.4)

* Allow `end` to be used for silent script when it's followed by code.
  For example:

      - form_for do
        ...
      - end if @show_form

  This isn't very good style, but we're supporting it for consistency's sake.

* Don't add `require 'rubygems'` to the top of init.rb when installed
  via `haml --rails`. This isn't necessary, and actually gets
  clobbered as soon as haml/template is loaded.

## [2.2.3](http://github.com/nex3/haml/commit/2.2.3)

Haml 2.2.3 adds support for the JRuby bundling tools
for Google AppEngine, thanks to [Jan Ulbrich](http://github.com/ulbrich).

## [2.2.2](http://github.com/nex3/haml/commit/2.2.2)

Haml 2.2.2 is a minor bugfix release, with several notable changes.
First, {file:Haml/Helpers.html#haml_concat-instance_method `haml_concat`}
will now raise an error when used with `=`.
This has always been incorrect behavior,
and in fact has never actually worked.
The only difference is that now it will fail loudly.
Second, Ruby 1.9 is now more fully supported,
especially with the {file:HAML_REFERENCE.md#htmlstyle_attributes_ new attribute syntax}.
Third, filters are no longer escaped when the {file:HAML_REFERENCE.md#escape_html-option `:escape_html` option}
is enabled and `#{}` interpolation is used.

## [2.2.1](http://github.com/nex3/haml/commit/2.2.1)

Haml 2.2.1 is a minor bug-fix release.

## [2.2.0](http://github.com/nex3/haml/commit/2.2.0)

Haml 2.2 adds several new features to the language,
fixes several bugs, and dramatically improves performance
(particularly when running with {file:HAML_REFERENCE.md#ugly-option `:ugly`} enabled).

### Syntax Changes

#### HTML-Style Attribute Syntax

Haml 2.2 introduces a new syntax for attributes
based on the HTML syntax.
For example:

    %a(href="http://haml-lang.com" title="Haml's so cool!")
      %img(src="/images/haml.png" alt="Haml")

There are two main reasons for this.
First, the hash-style syntax is very Ruby-specific.
There are now [Haml implementations](http://en.wikipedia.org/wiki/Haml#Implementations)
in many languages, each of which has its own syntax for hashes
(or dicts or associative arrays or whatever they're called).
The HTML syntax will be adopted by all of them,
so you can feel comfortable using Haml in whichever language you need.

Second, the hash-style syntax is quite verbose.
`%img{:src => "/images/haml.png", :alt => "Haml"}`
is eight characters longer than `%img(src="/images/haml.png" alt="Haml")`.
Haml's supposed to be about writing templates quickly and easily;
HTML-style attributes should help out a lot with that.

Ruby variables can be used as attribute values by omitting quotes.
Local variables or instance variables can be used.
For example:

    %a(title=@title href=href) Stuff

This is the same as:

    %a{:title => @title, :href => href} Stuff

Because there are no commas separating attributes,
more complicated expressions aren't allowed.
You can use `#{}` interpolation to insert complicated expressions
in a HTML-style attribute, though:

    %span(class="widget_#{@widget.number}")

#### Multiline Attributes

In general, Haml tries to keep individual elements on a single line.
There is a [multiline syntax](#multiline) for overflowing onto further lines,
but it's intentionally awkward to use to encourage shorter lines.

However, there is one case where overflow is reasonable: attributes.
Often a tag will simply have a lot of attributes, and in this case
it makes sense to allow overflow.
You can now stretch an attribute hash across multiple lines:

    %script{:type => "text/javascript",
            :src  => "javascripts/script_#{2 + 7}"}

This also works for HTML-style attributes:

        %script(type="text/javascript"
            src="javascripts/script_#{2 + 7}")

Note that for hash-style attributes, the newlines must come after commas.

#### Universal interpolation

In Haml 2.0, you could use `==` to interpolate Ruby code
within a line of text using `#{}`.
In Haml 2.2, the `==` is unnecessary;
`#{}` can be used in any text.
For example:

    %p This is a really cool #{h what_is_this}!
    But is it a #{h what_isnt_this}?

In addition, to {file:HAML_REFERENCE.md#escaping_html escape} or {file:HAML_REFERENCE.md#unescaping_html unescape}
the interpolated code, you can just add `&` or `!`, respectively,
to the beginning of the line:

    %p& This is a really cool #{what_is_this}!
    & But is it a #{what_isnt_this}?

#### Flexible indentation

Haml has traditionally required its users to use two spaces of indentation.
This is the universal Ruby style, and still highly recommended.
However, Haml now allows any number of spaces or even tabs for indentation,
provided:

* Tabs and spaces are not mixed
* The indentation is consistent within a given document

### New Options

#### `:ugly`

The `:ugly` option is not technically new;
it was introduced in Haml 2.0 to make rendering deeply nested templates less painful.
However, it's been greatly empowered in Haml 2.2.
It now does all sorts of performance optimizations
that couldn't be done before,
and its use increases Haml's performance dramatically.
It's enabled by default in production in Rails,
and it's highly recommended for production environments
in other frameworks.

#### `:encoding` {#encoding-option}

This option specifies the encoding of the Haml template
when running under Ruby 1.9. It defaults to `Encoding.default_internal` or `"utf-8"`.
This is useful for making sure that you don't get weird
encoding errors when dealing with non-ASCII input data.

### Deprecations

#### `Haml::Helpers#puts`

This helper is being deprecated for the obvious reason
that it conflicts with the `Kernel#puts` method.
I'm ashamed I ever chose this name.
Use `haml_tag` instead and spare me the embarrassment.

#### `= haml_tag`

A lot of people accidentally use "`= haml_tag`".
This has always been wrong; `haml_tag` outputs directly to the template,
and so should be used as "`- haml_tag`".
Now it raises an error when you use `=`.

### Compatibility

#### Rails

Haml 2.2 is fully compatible with Rails,
from 2.0.6 to the latest revision of edge, 783db25.

#### Ruby 1.9

Haml 2.2 is also fully compatible with Ruby 1.9.
It supports Ruby 1.9-style attribute hashes,
and handles encoding-related issues
(see [the `:encoding` option](#encoding-option)).

### Filters

#### `:markdown`

There are numerous improvements to the Markdown filter.
No longer will Haml attempt to use RedCloth's inferior Markdown implementation.
Instead, it will look for all major Markdown implementations:
[RDiscount](http://github.com/rtomayko/rdiscount),
[RPeg-Markdown](http://github.com/rtomayko/rpeg-markdown),
[Maruku](http://maruku.rubyforge.org),
and [BlueCloth](www.deveiate.org/projects/BlueCloth).

#### `:cdata`

There is now a `:cdata` filter for wrapping text in CDATA tags.

#### `:sass`

The `:sass` filter now uses options set in {Sass::Plugin},
if they're available.

### Executables

#### `haml`

The `haml` executable now takes `-r` and `-I` flags
that act just like the same flags for the `ruby` executable.
This allows users to load helper files when using Haml
from the command line.

It also takes a `--debug` flag that causes it to spit out
the Ruby code that Haml generates from the template.
This is more for my benefit than anything,
but you may find it interesting.

#### `html2haml`

The `html2haml` executable has undergone significant improvements.
Many of these are bugfixes, but there are also a few features.
For one, it now understands CDATA tags and autodetects ERB files.
In addition, a line containing just "`- end`" is now a Haml error;
since it's not possible for `html2haml` to properly parse all Ruby blocks,
this acts as a signal for the author that there are blocks
to be dealt with.

### Miscellaneous

#### XHTML Mobile DTD

Haml 2.2 supports a DTD for XHTML Mobile: `!!! Mobile`.

#### YARD

All the documentation for Haml 2.2, including this changelog,
has been moved to [YARD](http://yard.soen.ca).
YARD is an excellent documentation system,
and allows us to write our documentation in [Maruku](http://maruku.rubyforge.org),
which is also excellent.<|MERGE_RESOLUTION|>--- conflicted
+++ resolved
@@ -3,7 +3,6 @@
 * Table of contents
 {:toc}
 
-<<<<<<< HEAD
 ## 2.4.0 (Unreleased)
 
 ### Object Reference Customization
@@ -29,12 +28,11 @@
 Haml and `html2haml` now produce more descriptive errors
 when given a template with invalid byte sequences for that template's encoding,
 including the line number and the offending character.
-=======
+
 ## 2.2.8 (Unreleased)
 
 * Fixed a potential XSS issue with HTML escaping and wacky Unicode nonsense.
   This is the same as [the issue fixed in Rails](http://groups.google.com/group/rubyonrails-security/browse_thread/thread/48ab3f4a2c16190f) a bit ago.
->>>>>>> fcf0d8ff
 
 ## [2.2.7](http://github.com/nex3/haml/commit/2.2.7)
 
