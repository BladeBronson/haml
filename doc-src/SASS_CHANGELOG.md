--- conflicted
+++ resolved
@@ -3,7 +3,6 @@
 * Table of contents
 {:toc}
 
-<<<<<<< HEAD
 ## 2.4.0 (Unreleased)
 
 ### Error Backtraces
@@ -16,13 +15,12 @@
 In addition, when the `sass` executable encounters an error,
 it now prints the filename where the error occurs,
 as well as a backtrace of Sass imports.
-=======
+
 ## 2.2.6 (Unreleased)
 
 * Don't crash when the `__FILE__` constant of a Ruby file is a relative path,
   as apparently happens sometimes in TextMate
   (thanks to [Karl Varga](http://github.com/kjvarga).
->>>>>>> 851eee82
 
 ## [2.2.5](http://github.com/nex3/haml/commit/2.2.5)
 
