# Sass Changelog

* Table of contents
{:toc}

<<<<<<< HEAD
## 2.4.0 (Unreleased)

### Colors

Sass now supports colors with alpha channels,
constructed via the {Sass::Script::Functions#rgba rgba}
and {Sass::Script::Functions#hsla hsla} functions.
Alpha channels are unaffected by color arithmetic.
However, the {Sass::Script::Functions#opacify opacify}
and {Sass::Script::Functions#transparentize transparentize} functions
allow colors to be made more and less opaque, respectively.

Sass now also supports functions that return the values of the
{Sass::Script::Functions#red red},
{Sass::Script::Functions#blue blue},
{Sass::Script::Functions#green green},
and {Sass::Script::Functions#alpha alpha}
components of colors.

### Variable Names

SassScript variable names may now contain hyphens.
For example:

    !prettiest-color = #542FA9

### Single-Quoted Strings

SassScript now supports single-quoted strings.
They behave identically to double-quoted strings,
except that single quotes need to be backslash-escaped
and double quotes do not.

### Error Backtraces

Numerous bugs were fixed with the backtraces given for Sass errors,
especially when importing files and using mixins.
All imports and mixins will now show up in the Ruby backtrace,
with the proper filename and line number.

In addition, when the `sass` executable encounters an error,
it now prints the filename where the error occurs,
as well as a backtrace of Sass imports and mixins.

### Formatting

Properties of the form

    margin: auto
      top: 10px
      bottom: 20px

That is, properties with a value and *also* nested properties,
are now rendered as such in nested output mode:

    margin: auto;
      margin-top: 10px;
      margin-bottom: 20px;

That is, with the nested properties indented in the source.

### Ruby 1.9 Support

Sass and `css2sass` now produce more descriptive errors
when given a template with invalid byte sequences for that template's encoding,
including the line number and the offending character.

### Rack Support

The Sass Rails plugin now works using Rack middleware by default
in versions of Rails that support it (2.3 and onwards).

### `css2sass` Error Handling

Several bug fixes and minor improvements have been made, including:

* Fixing line-number reporting for errors on the last line of templates
  that didn't have trailing newlines.

* Only displaying the text for the current line when reporting CSS parsing errors.

* Displaying the expected strings as strings rather than regular expressions
  whenever possible.

### Minor Changes

* If a CSS or Sass function is used that has the name of a color,
  it will now be parsed as a function rather than as a color.
  For example, `fuchsia(12)` now renders as `fuchsia(12)`
  rather than `fuchsia 12`,
  and `tealbang(12)` now renders as `tealbang(12)`
  rather than `teal bang(12)`.
=======
## 2.2.16

* Fixed a bug where modules containing user-defined Sass functions
  weren't made available when simply included in {Sass::Script::Functions}
  ({Sass::Script::Functions Functions} needed to be re-included in
  {Sass::Script::Functions::EvaluationContext Functions::EvaluationContext}).
  Now the module simply needs to be included in {Sass::Script::Functions}.
>>>>>>> 8d49318c

## [2.2.15](http://github.com/nex3/haml/commit/2.2.15)

* Added {Sass::Script::Color#with} for a way of setting color channels
  that's easier than manually constructing a new color
  and is forwards-compatible with alpha-channel colors
  (to be introduced in Sass 2.4).

* Added a missing require in Sass that caused crashes
  when it was being run standalone.

## [2.2.14](http://github.com/nex3/haml/commit/2.2.14)

* All Sass functions now raise explicit errors if their inputs
  are of the incorrect type.

* Allow the SassScript `rgb()` function to take percentages
  in addition to numerical values.

* Fixed a bug where SassScript strings with `#` followed by `#{}` interpolation
  didn't evaluate the interpolation.

### SassScript Ruby API

These changes only affect people defining their own Sass functions
using {Sass::Script::Functions}.

* {Sass::Script::Color#value} attribute is deprecated.
  Use {Sass::Script::Color#rgb} instead.
  The returned array is now frozen as well.

* Add an `assert_type` function that's available to {Sass::Script::Functions}.
  This is useful for typechecking the inputs to functions.

### Rack Support

Sass 2.2.14 includes Rack middleware for running Sass,
meaning that all Rack-enabled frameworks can now use Sass.
To activate this, just add

    require 'sass/plugin/rack'
    use Sass::Plugin::Rack

to your `config.ru`.
See the {Sass::Plugin::Rack} documentation for more details.

## [2.2.13](http://github.com/nex3/haml/commit/2.2.13)

There were no changes made to Sass between versions 2.2.12 and 2.2.13.

## [2.2.12](http://github.com/nex3/haml/commit/2.2.12)

* Fix a stupid bug introduced in 2.2.11 that broke the Sass Rails plugin.

## [2.2.11](http://github.com/nex3/haml/commit/2.2.11)

* Added a note to errors on properties that could be pseudo-classes (e.g. `:focus`)
  indicating that they should be backslash-escaped.

* Automatically interpret properties that could be pseudo-classes as such
  if {file:SASS_REFERENCE.md.html#property_syntax-option `:property_syntax`}
  is set to `:new`.

* Fixed `css2sass`'s generation of pseudo-classes so that they're backslash-escaped.

* Don't crash if the Haml plugin skeleton is installed and `rake gems:install` is run.

* Don't use `RAILS_ROOT` directly.
  This no longer exists in Rails 3.0.
  Instead abstract this out as `Haml::Util.rails_root`.
  This changes makes Haml fully compatible with edge Rails as of this writing.

* Make use of a Rails callback rather than a monkeypatch to check for stylesheet updates
  in Rails 3.0+.

## [2.2.10](http://github.com/nex3/haml/commit/2.2.10)

* Add support for attribute selectors with spaces around the `=`.
  For example:

      a[href = http://google.com]
        color: blue

## [2.2.9](http://github.com/nex3/haml/commit/2.2.9)

There were no changes made to Sass between versions 2.2.8 and 2.2.9.

## [2.2.8](http://github.com/nex3/haml/commit/2.2.8)

There were no changes made to Sass between versions 2.2.7 and 2.2.8.

## [2.2.7](http://github.com/nex3/haml/commit/2.2.7)

There were no changes made to Sass between versions 2.2.6 and 2.2.7.

## [2.2.6](http://github.com/nex3/haml/commit/2.2.6)

* Don't crash when the `__FILE__` constant of a Ruby file is a relative path,
  as apparently happens sometimes in TextMate
  (thanks to [Karl Varga](http://github.com/kjvarga)).

* Add "Sass" to the `--version` string for the executables.

## [2.2.5](http://github.com/nex3/haml/commit/2.2.5)

There were no changes made to Sass between versions 2.2.4 and 2.2.5.

## [2.2.4](http://github.com/nex3/haml/commit/2.2.4)

* Don't add `require 'rubygems'` to the top of init.rb when installed
  via `sass --rails`. This isn't necessary, and actually gets
  clobbered as soon as haml/template is loaded.

* Document the previously-undocumented {file:SASS_REFERENCE.md#line-option `:line` option},
  which allows the number of the first line of a Sass file to be set for error reporting.

## [2.2.3](http://github.com/nex3/haml/commit/2.2.3)

Sass 2.2.3 prints line numbers for warnings about selectors
with no properties.

## [2.2.2](http://github.com/nex3/haml/commit/2.2.2)

Sass 2.2.2 is a minor bug-fix release.
Notable changes include better parsing of mixin definitions and inclusions
and better support for Ruby 1.9.

## [2.2.1](http://github.com/nex3/haml/commit/2.2.1)

Sass 2.2.1 is a minor bug-fix release.

### Must Read!

* It used to be acceptable to use `-` immediately following variable names,
  without any whitespace in between (for example, `!foo-!bar`).
  This is now deprecated, so that in the future variables with hyphens
  can be supported. Surround `-` with spaces.

## [2.2.0](http://github.com/nex3/haml/commit/2.2.0)

The 2.2 release marks a significant step in the evolution of the Sass
language. The focus has been to increase the power of Sass to keep
your stylesheets maintainable by allowing new forms of abstraction to
be created within your stylesheets and the stylesheets provided by
others that you can download and import into your own. The fundamental
units of abstraction in Sass are variables and mixins. Please read
below for a list of changes:

### Must Read!

* Sass Comments (//) used to only comment out a single line. This was deprecated
  in 2.0.10 and starting in 2.2, Sass comments will comment out any lines indented
  under them. Upgrade to 2.0.10 in order to see deprecation warnings where this change
  affects you.

* Implicit Strings within SassScript are now deprecated and will be removed in 2.4.
  For example: `border= !width solid #00F` should now be written as `border: #{!width} solid #00F`
  or as `border= !width "solid" #00F`. After upgrading to 2.2, you will see deprecation warnings
  if you have sass files that use implicit strings.


### Sass Syntax Changes

#### Flexible Indentation

The indentation of Sass documents is now flexible. The first indent
that is detected will determine the indentation style for that
document. Tabs and spaces may never be mixed, but within a document,
you may choose to use tabs or a flexible number of spaces.

#### Multiline Sass Comments

Sass Comments (//) will now comment out whatever is indented beneath
them. Previously they were single line when used at the top level of a
document. Upgrading to the latest stable version will give you
deprecation warnings if you have silent comments with indentation
underneath them.

#### Mixin Arguments

Sass Mixins now accept any number of arguments. To define a mixin with
arguments, specify the arguments as a comma-delimited list of
variables like so:

    =my-mixin(!arg1, !arg2, !arg3)

As before, the definition of the mixin is indented below the mixin
declaration. The variables declared in the argument list may be used
and will be bound to the values passed to the mixin when it is
invoked.  Trailing arguments may have default values as part of the
declaration:

    =my-mixin(!arg1, !arg2 = 1px, !arg3 = blue)

In the example above, the mixin may be invoked by passing 1, 2 or 3
arguments to it. A similar syntax is used to invoke a mixin that
accepts arguments:

    div.foo
      +my-mixin(1em, 3px)

When a mixin has no required arguments, the parenthesis are optional.

The default values for mixin arguments are evaluated in the global
context at the time when the mixin is invoked, they may also reference
the previous arguments in the declaration. For example:

    !default_width = 30px
    =my-fancy-mixin(!width = !default_width, !height = !width)
      width= !width
      height= !height

    .default-box
      +my-fancy-mixin

    .square-box
      +my-fancy-mixin(50px)

    .rectangle-box
      +my-fancy-mixin(25px, 75px)

    !default_width = 10px
    .small-default-box
      +my-fancy-mixin
    

compiles to:

    .default-box {
      width: 30px;
      height: 30px; }

    .square-box {
      width: 50px;
      height: 50px; }

    .rectangle-box {
      width: 25px;
      height: 75px; }

    .small-default-box {
      width: 10px;
      height: 10px; }
    

### Sass, Interactive

The sass command line option -i now allows you to quickly and
interactively experiment with SassScript expressions. The value of the
expression you enter will be printed out after each line. Example:

    $ sass -i
    >> 5px
    5px
    >> 5px + 10px
    15px
    >> !five_pixels = 5px
    5px
    >> !five_pixels + 10px
    15px

### SassScript

The features of SassScript have been greatly enhanced with new control
directives, new fundamental data types, and variable scoping.

#### New Data Types

SassScript now has four fundamental data types:

1. Number
2. String
3. Boolean (New in 2.2)
4. Colors

#### More Flexible Numbers

Like JavaScript, SassScript numbers can now change between floating
point and integers. No explicit casting or decimal syntax is
required. When a number is emitted into a CSS file it will be rounded
to the nearest thousandth, however the internal representation
maintains much higher precision.

#### Improved Handling of Units

While Sass has long supported numbers with units, it now has a much
deeper understanding of them. The following are examples of legal
numbers in SassScript:

    0, 1000, 6%, -2px, 5pc, 20em, or 2foo.

Numbers of the same unit may always be added and subtracted. Numbers
that have units that Sass understands and finds comparable, can be
combined, taking the unit of the first number. Numbers that have
non-comparable units may not be added nor subtracted -- any attempt to
do so will cause an error. However, a unitless number takes on the
unit of the other number during a mathematical operation. For example:

    >> 3mm + 4cm
    43mm
    >> 4cm + 3mm
    4.3cm
    >> 3cm + 2in
    8.08cm
    >> 5foo + 6foo
    11foo
    >> 4% + 5px
    SyntaxError: Incompatible units: 'px' and '%'.
    >> 5 + 10px
    15px

Sass allows compound units to be stored in any intermediate form, but
will raise an error if you try to emit a compound unit into your css
file.

    >> !em_ratio = 1em / 16px
    0.063em/px
    >> !em_ratio * 32px
    2em
    >> !em_ratio * 40px
    2.5em

#### Colors

A color value can be declared using a color name, hexadecimal,
shorthand hexadecimal, the rgb function, or the hsl function. When
outputting a color into css, the color name is used, if any, otherwise
it is emitted as hexadecimal value. Examples:

    > #fff
    white
    >> white
    white
    >> #FFFFFF
    white
    >> hsl(180, 100, 100)
    white
    >> rgb(255, 255, 255)
    white
    >> #AAA
    #aaaaaa

Math on color objects is performed piecewise on the rgb
components. However, these operations rarely have meaning in the
design domain (mostly they make sense for gray-scale colors).

    >> #aaa + #123
    #bbccdd
    >> #333 * 2
    #666666

#### Booleans

Boolean objects can be created by comparison operators or via the
`true` and `false` keywords.  Booleans can be combined using the
`and`, `or`, and `not` keywords.

    >> true
    true
    >> true and false
    false
    >> 5 < 10
    true
    >> not (5 < 10)
    false
    >> not (5 < 10) or not (10 < 5)
    true
    >> 30mm == 3cm
    true
    >> 1px == 1em
    false

#### Strings

Unicode escapes are now allowed within SassScript strings.

### Control Directives

New directives provide branching and looping within a sass stylesheet
based on SassScript expressions. See the [Sass
Reference](SASS_REFERENCE.md.html#control_directives) for complete
details.

#### @for

The `@for` directive loops over a set of numbers in sequence, defining
the current number into the variable specified for each loop. The
`through` keyword means that the last iteration will include the
number, the `to` keyword means that it will stop just before that
number.

    @for !x from 1px through 5px
      .border-#{!x}
        border-width= !x

compiles to:

    .border-1px {
      border-width: 1px; }

    .border-2px {
      border-width: 2px; }

    .border-3px {
      border-width: 3px; }

    .border-4px {
      border-width: 4px; }

    .border-5px {
      border-width: 5px; }

#### @if / @else if / @else

The branching directives `@if`, `@else if`, and `@else` let you select
between several branches of sass to be emitted, based on the result of
a SassScript expression. Example:

    !type = "monster"
    p
      @if !type == "ocean"
        color: blue
      @else if !type == "matador"
        color: red
      @else if !type == "monster"
        color: green
      @else
        color: black

is compiled to:

    p {
      color: green; }

#### @while

The `@while` directive lets you iterate until a condition is
met. Example:

    !i = 6
    @while !i > 0
      .item-#{!i}
        width = 2em * !i
      !i = !i - 2

is compiled to:

    .item-6 {
      width: 12em; }

    .item-4 {
      width: 8em; }

    .item-2 {
      width: 4em; }

### Variable Scoping

The term "constant" has been renamed to "variable." Variables can be
declared at any scope (a.k.a. nesting level) and they will only be
visible to the code until the next outdent. However, if a variable is
already defined in a higher level scope, setting it will overwrite the
value stored previously.

In this code, the `!local_var` variable is scoped and hidden from
other higher level scopes or sibling scopes:

    .foo
      .bar
        !local_var = 1px
        width= !local_var
      .baz
        // this will raise an undefined variable error.
        width= !local_var
      // as will this
      width= !local_var

In this example, since the `!global_var` variable is first declared at
a higher scope, it is shared among all lower scopes:

    !global_var = 1px
    .foo
      .bar
        !global_var = 2px
        width= !global_var
      .baz
        width= !global_var
      width= !global_var

compiles to:

    .foo {
      width: 2px; }
      .foo .bar {
        width: 2px; }
      .foo .baz {
        width: 2px; }


### Interpolation

Interpolation has been added. This allows SassScript to be used to
create dynamic properties and selectors.  It also cleans up some uses
of dynamic values when dealing with compound properties. Using
interpolation, the result of a SassScript expression can be placed
anywhere:

    !x = 1
    !d = 3
    !property = "border"
    div.#{!property}
      #{!property}: #{!x + !d}px solid
      #{!property}-color: blue

is compiled to:

    div.border {
      border: 4px solid;
      border-color: blue; }

### Sass Functions

SassScript defines some useful functions that are called using the
normal CSS function syntax:

    p
      color = hsl(0, 100%, 50%)

is compiled to:

    #main {
      color: #ff0000; }

The following functions are provided: `hsl`, `percentage`, `round`,
`ceil`, `floor`, and `abs`.  You can define additional functions in
ruby.

See {Sass::Script::Functions} for more information.


### New Options

#### `:line_comments`

To aid in debugging, You may set the `:line_comments` option to
`true`. This will cause the sass engine to insert a comment before
each selector saying where that selector was defined in your sass
code.

#### `:template_location`

The {Sass::Plugin} `:template_location` option now accepts a hash of
sass paths to corresponding css paths. Please be aware that it is
possible to import sass files between these separate locations -- they
are not isolated from each other.

### Miscellaneous Features

#### `@debug` Directive

The `@debug` directive accepts a SassScript expression and emits the
value of that expression to the terminal (stderr).

Example:

    @debug 1px + 2px

During compilation the following will be printed:

    Line 1 DEBUG: 3px

#### Ruby 1.9 Support

Sass now fully supports Ruby 1.9.1. 

#### Sass Cache

By default, Sass caches compiled templates and
[partials](SASS_REFERENCE.md.html#partials).  This dramatically speeds
up re-compilation of large collections of Sass files, and works best
if the Sass templates are split up into separate files that are all
[`@import`](SASS_REFERENCE.md.html#import)ed into one large file.

Without a framework, Sass puts the cached templates in the
`.sass-cache` directory.  In Rails and Merb, they go in
`tmp/sass-cache`.  The directory can be customized with the
[`:cache_location`](#cache_location-option) option.  If you don't want
Sass to use caching at all, set the [`:cache`](#cache-option) option
to `false`.<|MERGE_RESOLUTION|>--- conflicted
+++ resolved
@@ -3,7 +3,6 @@
 * Table of contents
 {:toc}
 
-<<<<<<< HEAD
 ## 2.4.0 (Unreleased)
 
 ### Colors
@@ -96,7 +95,7 @@
   rather than `fuchsia 12`,
   and `tealbang(12)` now renders as `tealbang(12)`
   rather than `teal bang(12)`.
-=======
+
 ## 2.2.16
 
 * Fixed a bug where modules containing user-defined Sass functions
@@ -104,7 +103,6 @@
   ({Sass::Script::Functions Functions} needed to be re-included in
   {Sass::Script::Functions::EvaluationContext Functions::EvaluationContext}).
   Now the module simply needs to be included in {Sass::Script::Functions}.
->>>>>>> 8d49318c
 
 ## [2.2.15](http://github.com/nex3/haml/commit/2.2.15)
 
