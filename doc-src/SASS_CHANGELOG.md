--- conflicted
+++ resolved
@@ -3,7 +3,6 @@
 * Table of contents
 {:toc}
 
-<<<<<<< HEAD
 ## 2.4.0 (Unreleased)
 
 ### Error Backtraces
@@ -51,7 +50,7 @@
 
 * Displaying the expected strings as strings rather than regular expressions
   whenever possible.
-=======
+
 ## 2.2.10 (Unreleased)
 
 * Add support for attribute selectors with spaces around the `=`.
@@ -59,7 +58,6 @@
 
     a[href = http://google.com]
       color: blue
->>>>>>> 163c3f51
 
 ## [2.2.9](http://github.com/nex3/haml/commit/2.2.9)
 
