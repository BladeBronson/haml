# Sass Changelog

* Table of contents
{:toc}

## 2.4.0 (Unreleased)

### Colors

SassScript color values are much more powerful than they were before.
Support was added for alpha channels,
and most of Chris Eppstein's [compass-colors](http://chriseppstein.github.com/compass-colors) plugin
was merged in, providing color-theoretic functions for modifying colors.

One of the most interesting of these functions is {Sass::Script::Functions#mix mix},
which mixes two colors together.
This provides a much better way of combining colors and creating themes
than standard color arithmetic.

#### Alpha Channels

Sass now supports colors with alpha channels,
constructed via the {Sass::Script::Functions#rgba rgba}
and {Sass::Script::Functions#hsla hsla} functions.
Alpha channels are unaffected by color arithmetic.
However, the {Sass::Script::Functions#opacify opacify}
and {Sass::Script::Functions#transparentize transparentize} functions
allow colors to be made more and less opaque, respectively.

Sass now also supports functions that return the values of the
{Sass::Script::Functions#red red},
{Sass::Script::Functions#blue blue},
{Sass::Script::Functions#green green},
and {Sass::Script::Functions#alpha alpha}
components of colors.

#### HSL Colors

Sass has many new functions for using the HSL values of colors.
For an overview of HSL colors, check out [the CSS3 Spec](http://www.w3.org/TR/css3-color/#hsl-color).
All these functions work just as well on RGB colors
as on colors constructed with the {Sass::Script::Functions#hsl hsl} function.

* The {Sass::Script::Functions#lighten lighten}
  and {Sass::Script::Functions#darken darken}
  functions adjust the lightness of a color.

* The {Sass::Script::Functions#saturate saturate}
  and {Sass::Script::Functions#desaturate desaturate}
  functions adjust the saturation of a color.

* The {Sass::Script::Functions#adjust_hue adjust-hue}
  function adjusts the hue of a color.

* The {Sass::Script::Functions#hue hue},
  {Sass::Script::Functions#saturation saturation},
  and {Sass::Script::Functions#lightness lightness}
  functions return the corresponding HSL values of the color.

* The {Sass::Script::Functions#grayscale grayscale}
  function converts a color to grayscale.

* The {Sass::Script::Functions#complement complement}
  function returns the complement of a color.

{#watch}
### Watching for Updates

The `sass` command-line utility has a new flag: `--watch`.
`sass --watch` monitors files or directories for updated Sass files
and compiles those files to CSS automatically.
This will allow people not using Ruby or [Compass](http://compass-style.org)
to use Sass without having to manually recompile all the time.

Here's the syntax for watching a directory full of Sass files:

    sass --watch app/stylesheets:public/stylesheets

This will watch every Sass file in `app/stylesheets`.
Whenever one of them changes,
the corresponding CSS file in `public/stylesheets` will be regenerated.
Any files that import that file will be regenerated, too.

The syntax for watching individual files is the same:

    sass --watch style.sass:out.css

You can also omit the output filename if you just want it to compile to name.css.
For example:

    sass --watch style.sass

This will update `style.css` whenever `style.sass` changes.

You can list more than one file and/or directory,
and all of them will be watched:

    sass --watch foo/style:public/foo bar/style:public/bar
    sass --watch screen.sass print.sass awful-hacks.sass:ie.css
    sass --watch app/stylesheets:public/stylesheets public/stylesheets/test.sass

File and directory watching is accessible from Ruby,
using the {Sass::Plugin#watch} function.

#### Bulk Updating

Another new flag for the `sass` command-line utility is `--update`.
It checks a group of Sass files to see if their CSS needs to be updated,
and updates if so.

The syntax for `--update` is just like watch:

    sass --update app/stylesheets:public/stylesheets
    sass --update style.sass:out.css
    sass --watch screen.sass print.sass awful-hacks.sass:ie.css

In fact, `--update` work exactly the same as `--watch`,
except that it doesn't continue watching the files
after the first check.

### Syntax

#### Variable and Mixin Names

SassScript variable and mixin names may now contain hyphens.
For example:

    !prettiest-color = #542FA9
    =pretty-text
      color = !prettiest-color

In order to allow frameworks like [Compass](http://compass-style.org)
to use hyphens in variable names
while maintaining backwards-compatibility,
variables and mixins using hyphens may be referred to
with underscores, and vice versa.
For example:

    !prettiest-color = #542FA9
    .pretty
      // Using an underscore instead of a hyphen works
      color = !prettiest_color

#### Single-Quoted Strings

SassScript now supports single-quoted strings.
They behave identically to double-quoted strings,
except that single quotes need to be backslash-escaped
and double quotes do not.

### Error Backtraces

Numerous bugs were fixed with the backtraces given for Sass errors,
especially when importing files and using mixins.
All imports and mixins will now show up in the Ruby backtrace,
with the proper filename and line number.

In addition, when the `sass` executable encounters an error,
it now prints the filename where the error occurs,
as well as a backtrace of Sass imports and mixins.

### Formatting

Properties of the form

    margin: auto
      top: 10px
      bottom: 20px

That is, properties with a value and *also* nested properties,
are now rendered as such in nested output mode:

    margin: auto;
      margin-top: 10px;
      margin-bottom: 20px;

That is, with the nested properties indented in the source.

### Ruby 1.9 Support

* Sass and `css2sass` now produce more descriptive errors
  when given a template with invalid byte sequences for that template's encoding,
  including the line number and the offending character.

* Sass and `css2sass` now accept Unicode documents with a
  [byte-order-mark](http://en.wikipedia.org/wiki/Byte_order_mark).

### Rack Support

The Sass Rails plugin now works using Rack middleware by default
in versions of Rails that support it (2.3 and onwards).

<<<<<<< HEAD
=======
### Firebug Support

A new {file:SASS_REFERENCE.md#debug_info-option `:debug_info` option}
has been added that emits line-number and filename information
to the CSS file in a browser-readable format.
This can be used with the new [FireSass Firebug extension](https://addons.mozilla.org/en-US/firefox/addon/103988)
to report the Sass filename and line number for generated CSS files.

This is also available via the `--debug-info` command-line flag.

>>>>>>> 1d921ffa
### Sass::Plugin Callbacks

{Sass::Plugin} now has a large collection of callbacks that allow users
to run code when various actions are performed.
For example:

    Sass::Plugin.on_updating_stylesheet do |template, css|
      puts "#{template} has been compiled to #{css}!"
    end

For a full list of callbacks and usage notes, see the {Sass::Plugin} documentation.

### `:compressed` Style

When the `:compressed` style is used,
colors will be output as the minimal possible representation.
This means whichever is smallest of the HTML4 color name
and the hex representation (shortened to the three-letter version if possible).

### `css2sass` Error Handling

Several bug fixes and minor improvements have been made, including:

* Fixing line-number reporting for errors on the last line of templates
  that didn't have trailing newlines.

* Only displaying the text for the current line when reporting CSS parsing errors.

* Displaying the expected strings as strings rather than regular expressions
  whenever possible.

### Minor Changes

* If a CSS or Sass function is used that has the name of a color,
  it will now be parsed as a function rather than as a color.
  For example, `fuchsia(12)` now renders as `fuchsia(12)`
  rather than `fuchsia 12`,
  and `tealbang(12)` now renders as `tealbang(12)`
  rather than `teal bang(12)`.

<<<<<<< HEAD
## 2.2.21 (Unreleased)
=======
## 2.2.22 (Unreleased)

* Add a railtie so Haml and Sass will be automatically loaded in Rails 3.
  Thanks to [Daniel Neighman](http://pancakestacks.wordpress.com/).

* Make loading the gemspec not crash on read-only filesystems like Heroku's.

## 2.2.21

[Tagged on GitHub](http://github.com/nex3/haml/commit/2.2.21).
>>>>>>> 1d921ffa

* Fix a few bugs in the git-revision-reporting in {Haml::Version#version}.
  In particular, it will still work if `git gc` has been called recently,
  or if various files are missing.

* Always use `__FILE__` when reading files within the Haml repo in the `Rakefile`.
  According to [this bug report](http://github.com/carlhuda/bundler/issues/issue/44),
  this should make Sass work better with Bundler.

## 2.2.20

[Tagged on GitHub](http://github.com/nex3/haml/commit/2.2.20).

* If the cache file for a given Sass file is corrupt
  because it doesn't have enough content,
  produce a warning and read the Sass file
  rather than letting the exception bubble up.
  This is consistent with other sorts of sassc corruption handling.

* Calls to `defined?` shouldn't interfere with Rails' autoloading
  in very old versions (1.2.x).

## 2.2.19

[Tagged on GitHub](http://github.com/nex3/haml/commit/2.2.18).

There were no changes made to Sass between versions 2.2.18 and 2.2.19.

## 2.2.18

[Tagged on GitHub](http://github.com/nex3/haml/commit/2.2.18).

* Use `Rails.env` rather than `RAILS_ENV` when running under Rails 3.0.
  Thanks to [Duncan Grazier](http://duncangrazier.com/).

* Support `:line_numbers` as an alias for {file:SASS_REFERENCE.md#line_numbers-option `:line_comments`},
  since that's what the docs have said forever.
  Similarly, support `--line-numbers` as a command-line option.

* Add a `--unix-newlines` flag to all executables
  for outputting Unix-style newlines on Windows.

* Add a {file:SASS_REFERENCE.md#unix_newlines-option `:unix_newlines` option}
  for {Sass::Plugin} for outputting Unix-style newlines on Windows.

* Fix the `--cache-location` flag, which was previously throwing errors.
  Thanks to [tav](http://tav.espians.com/).

* Allow comments at the beginning of the document to have arbitrary indentation,
  just like comments elsewhere.
  Similarly, comment parsing is a little nicer than before.

## 2.2.17

[Tagged on GitHub](http://github.com/nex3/haml/commit/2.2.16).

* When the {file:SASS_REFERENCE.md#full_exception-option `:full_exception` option}
  is false, raise the error in Ruby code rather than swallowing it
  and printing something uninformative.

* Fixed error-reporting when something goes wrong when loading Sass
  using the `sass` executable.
  This used to raise a NameError because `Sass::SyntaxError` wasn't defined.
  Now it'll raise the correct exception instead.

* Report the filename in warnings about selectors without properties.

* `nil` values for Sass options are now ignored,
  rather than raising errors.

* Fix a bug that appears when Plugin template locations
  have multiple trailing slashes.
  Thanks to [Jared Grippe](http://jaredgrippe.com/).

### Must Read!

* When `@import` is given a filename without an extension,
  the behavior of rendering a CSS `@import` if no Sass file is found
  is deprecated.
  In future versions, `@import foo` will either import the template
  or raise an error.

## 2.2.16

[Tagged on GitHub](http://github.com/nex3/haml/commit/2.2.16).

* Fixed a bug where modules containing user-defined Sass functions
  weren't made available when simply included in {Sass::Script::Functions}
  ({Sass::Script::Functions Functions} needed to be re-included in
  {Sass::Script::Functions::EvaluationContext Functions::EvaluationContext}).
  Now the module simply needs to be included in {Sass::Script::Functions}.

## 2.2.15

[Tagged on GitHub](http://github.com/nex3/haml/commit/2.2.15).

* Added {Sass::Script::Color#with} for a way of setting color channels
  that's easier than manually constructing a new color
  and is forwards-compatible with alpha-channel colors
  (to be introduced in Sass 2.4).

* Added a missing require in Sass that caused crashes
  when it was being run standalone.

## 2.2.14

[Tagged on GitHub](http://github.com/nex3/haml/commit/2.2.14).

* All Sass functions now raise explicit errors if their inputs
  are of the incorrect type.

* Allow the SassScript `rgb()` function to take percentages
  in addition to numerical values.

* Fixed a bug where SassScript strings with `#` followed by `#{}` interpolation
  didn't evaluate the interpolation.

### SassScript Ruby API

These changes only affect people defining their own Sass functions
using {Sass::Script::Functions}.

* {Sass::Script::Color#value} attribute is deprecated.
  Use {Sass::Script::Color#rgb} instead.
  The returned array is now frozen as well.

* Add an `assert_type` function that's available to {Sass::Script::Functions}.
  This is useful for typechecking the inputs to functions.

### Rack Support

Sass 2.2.14 includes Rack middleware for running Sass,
meaning that all Rack-enabled frameworks can now use Sass.
To activate this, just add

    require 'sass/plugin/rack'
    use Sass::Plugin::Rack

to your `config.ru`.
See the {Sass::Plugin::Rack} documentation for more details.

## 2.2.13

[Tagged on GitHub](http://github.com/nex3/haml/commit/2.2.13).

There were no changes made to Sass between versions 2.2.12 and 2.2.13.

## 2.2.12

[Tagged on GitHub](http://github.com/nex3/haml/commit/2.2.12).

* Fix a stupid bug introduced in 2.2.11 that broke the Sass Rails plugin.

## 2.2.11

[Tagged on GitHub](http://github.com/nex3/haml/commit/2.2.11).

* Added a note to errors on properties that could be pseudo-classes (e.g. `:focus`)
  indicating that they should be backslash-escaped.

* Automatically interpret properties that could be pseudo-classes as such
  if {file:SASS_REFERENCE.md.html#property_syntax-option `:property_syntax`}
  is set to `:new`.

* Fixed `css2sass`'s generation of pseudo-classes so that they're backslash-escaped.

* Don't crash if the Haml plugin skeleton is installed and `rake gems:install` is run.

* Don't use `RAILS_ROOT` directly.
  This no longer exists in Rails 3.0.
  Instead abstract this out as `Haml::Util.rails_root`.
  This changes makes Haml fully compatible with edge Rails as of this writing.

* Make use of a Rails callback rather than a monkeypatch to check for stylesheet updates
  in Rails 3.0+.

## 2.2.10

[Tagged on GitHub](http://github.com/nex3/haml/commit/2.2.10).

* Add support for attribute selectors with spaces around the `=`.
  For example:

      a[href = http://google.com]
        color: blue

## 2.2.9

[Tagged on GitHub](http://github.com/nex3/haml/commit/2.2.9).

There were no changes made to Sass between versions 2.2.8 and 2.2.9.

## 2.2.8

[Tagged on GitHub](http://github.com/nex3/haml/commit/2.2.8).

There were no changes made to Sass between versions 2.2.7 and 2.2.8.

## 2.2.7

[Tagged on GitHub](http://github.com/nex3/haml/commit/2.2.7).

There were no changes made to Sass between versions 2.2.6 and 2.2.7.

## 2.2.6

[Tagged on GitHub](http://github.com/nex3/haml/commit/2.2.6).

* Don't crash when the `__FILE__` constant of a Ruby file is a relative path,
  as apparently happens sometimes in TextMate
  (thanks to [Karl Varga](http://github.com/kjvarga)).

* Add "Sass" to the `--version` string for the executables.

## 2.2.5

[Tagged on GitHub](http://github.com/nex3/haml/commit/2.2.5).

There were no changes made to Sass between versions 2.2.4 and 2.2.5.

## 2.2.4

[Tagged on GitHub](http://github.com/nex3/haml/commit/2.2.4).

* Don't add `require 'rubygems'` to the top of init.rb when installed
  via `sass --rails`. This isn't necessary, and actually gets
  clobbered as soon as haml/template is loaded.

* Document the previously-undocumented {file:SASS_REFERENCE.md#line-option `:line` option},
  which allows the number of the first line of a Sass file to be set for error reporting.

## 2.2.3

[Tagged on GitHub](http://github.com/nex3/haml/commit/2.2.3).

Sass 2.2.3 prints line numbers for warnings about selectors
with no properties.

## 2.2.2

[Tagged on GitHub](http://github.com/nex3/haml/commit/2.2.2).

Sass 2.2.2 is a minor bug-fix release.
Notable changes include better parsing of mixin definitions and inclusions
and better support for Ruby 1.9.

## 2.2.1

[Tagged on GitHub](http://github.com/nex3/haml/commit/2.2.1).

Sass 2.2.1 is a minor bug-fix release.

### Must Read!

* It used to be acceptable to use `-` immediately following variable names,
  without any whitespace in between (for example, `!foo-!bar`).
  This is now deprecated, so that in the future variables with hyphens
  can be supported. Surround `-` with spaces.

## 2.2.0

[Tagged on GitHub](http://github.com/nex3/haml/commit/2.2.0).

The 2.2 release marks a significant step in the evolution of the Sass
language. The focus has been to increase the power of Sass to keep
your stylesheets maintainable by allowing new forms of abstraction to
be created within your stylesheets and the stylesheets provided by
others that you can download and import into your own. The fundamental
units of abstraction in Sass are variables and mixins. Please read
below for a list of changes:

### Must Read!

* Sass Comments (//) used to only comment out a single line. This was deprecated
  in 2.0.10 and starting in 2.2, Sass comments will comment out any lines indented
  under them. Upgrade to 2.0.10 in order to see deprecation warnings where this change
  affects you.

* Implicit Strings within SassScript are now deprecated and will be removed in 2.4.
  For example: `border= !width solid #00F` should now be written as `border: #{!width} solid #00F`
  or as `border= !width "solid" #00F`. After upgrading to 2.2, you will see deprecation warnings
  if you have sass files that use implicit strings.


### Sass Syntax Changes

#### Flexible Indentation

The indentation of Sass documents is now flexible. The first indent
that is detected will determine the indentation style for that
document. Tabs and spaces may never be mixed, but within a document,
you may choose to use tabs or a flexible number of spaces.

#### Multiline Sass Comments

Sass Comments (//) will now comment out whatever is indented beneath
them. Previously they were single line when used at the top level of a
document. Upgrading to the latest stable version will give you
deprecation warnings if you have silent comments with indentation
underneath them.

#### Mixin Arguments

Sass Mixins now accept any number of arguments. To define a mixin with
arguments, specify the arguments as a comma-delimited list of
variables like so:

    =my-mixin(!arg1, !arg2, !arg3)

As before, the definition of the mixin is indented below the mixin
declaration. The variables declared in the argument list may be used
and will be bound to the values passed to the mixin when it is
invoked.  Trailing arguments may have default values as part of the
declaration:

    =my-mixin(!arg1, !arg2 = 1px, !arg3 = blue)

In the example above, the mixin may be invoked by passing 1, 2 or 3
arguments to it. A similar syntax is used to invoke a mixin that
accepts arguments:

    div.foo
      +my-mixin(1em, 3px)

When a mixin has no required arguments, the parenthesis are optional.

The default values for mixin arguments are evaluated in the global
context at the time when the mixin is invoked, they may also reference
the previous arguments in the declaration. For example:

    !default_width = 30px
    =my-fancy-mixin(!width = !default_width, !height = !width)
      width= !width
      height= !height

    .default-box
      +my-fancy-mixin

    .square-box
      +my-fancy-mixin(50px)

    .rectangle-box
      +my-fancy-mixin(25px, 75px)

    !default_width = 10px
    .small-default-box
      +my-fancy-mixin
    

compiles to:

    .default-box {
      width: 30px;
      height: 30px; }

    .square-box {
      width: 50px;
      height: 50px; }

    .rectangle-box {
      width: 25px;
      height: 75px; }

    .small-default-box {
      width: 10px;
      height: 10px; }
    

### Sass, Interactive

The sass command line option -i now allows you to quickly and
interactively experiment with SassScript expressions. The value of the
expression you enter will be printed out after each line. Example:

    $ sass -i
    >> 5px
    5px
    >> 5px + 10px
    15px
    >> !five_pixels = 5px
    5px
    >> !five_pixels + 10px
    15px

### SassScript

The features of SassScript have been greatly enhanced with new control
directives, new fundamental data types, and variable scoping.

#### New Data Types

SassScript now has four fundamental data types:

1. Number
2. String
3. Boolean (New in 2.2)
4. Colors

#### More Flexible Numbers

Like JavaScript, SassScript numbers can now change between floating
point and integers. No explicit casting or decimal syntax is
required. When a number is emitted into a CSS file it will be rounded
to the nearest thousandth, however the internal representation
maintains much higher precision.

#### Improved Handling of Units

While Sass has long supported numbers with units, it now has a much
deeper understanding of them. The following are examples of legal
numbers in SassScript:

    0, 1000, 6%, -2px, 5pc, 20em, or 2foo.

Numbers of the same unit may always be added and subtracted. Numbers
that have units that Sass understands and finds comparable, can be
combined, taking the unit of the first number. Numbers that have
non-comparable units may not be added nor subtracted -- any attempt to
do so will cause an error. However, a unitless number takes on the
unit of the other number during a mathematical operation. For example:

    >> 3mm + 4cm
    43mm
    >> 4cm + 3mm
    4.3cm
    >> 3cm + 2in
    8.08cm
    >> 5foo + 6foo
    11foo
    >> 4% + 5px
    SyntaxError: Incompatible units: 'px' and '%'.
    >> 5 + 10px
    15px

Sass allows compound units to be stored in any intermediate form, but
will raise an error if you try to emit a compound unit into your css
file.

    >> !em_ratio = 1em / 16px
    0.063em/px
    >> !em_ratio * 32px
    2em
    >> !em_ratio * 40px
    2.5em

#### Colors

A color value can be declared using a color name, hexadecimal,
shorthand hexadecimal, the rgb function, or the hsl function. When
outputting a color into css, the color name is used, if any, otherwise
it is emitted as hexadecimal value. Examples:

    > #fff
    white
    >> white
    white
    >> #FFFFFF
    white
    >> hsl(180, 100, 100)
    white
    >> rgb(255, 255, 255)
    white
    >> #AAA
    #aaaaaa

Math on color objects is performed piecewise on the rgb
components. However, these operations rarely have meaning in the
design domain (mostly they make sense for gray-scale colors).

    >> #aaa + #123
    #bbccdd
    >> #333 * 2
    #666666

#### Booleans

Boolean objects can be created by comparison operators or via the
`true` and `false` keywords.  Booleans can be combined using the
`and`, `or`, and `not` keywords.

    >> true
    true
    >> true and false
    false
    >> 5 < 10
    true
    >> not (5 < 10)
    false
    >> not (5 < 10) or not (10 < 5)
    true
    >> 30mm == 3cm
    true
    >> 1px == 1em
    false

#### Strings

Unicode escapes are now allowed within SassScript strings.

### Control Directives

New directives provide branching and looping within a sass stylesheet
based on SassScript expressions. See the [Sass
Reference](SASS_REFERENCE.md.html#control_directives) for complete
details.

#### @for

The `@for` directive loops over a set of numbers in sequence, defining
the current number into the variable specified for each loop. The
`through` keyword means that the last iteration will include the
number, the `to` keyword means that it will stop just before that
number.

    @for !x from 1px through 5px
      .border-#{!x}
        border-width= !x

compiles to:

    .border-1px {
      border-width: 1px; }

    .border-2px {
      border-width: 2px; }

    .border-3px {
      border-width: 3px; }

    .border-4px {
      border-width: 4px; }

    .border-5px {
      border-width: 5px; }

#### @if / @else if / @else

The branching directives `@if`, `@else if`, and `@else` let you select
between several branches of sass to be emitted, based on the result of
a SassScript expression. Example:

    !type = "monster"
    p
      @if !type == "ocean"
        color: blue
      @else if !type == "matador"
        color: red
      @else if !type == "monster"
        color: green
      @else
        color: black

is compiled to:

    p {
      color: green; }

#### @while

The `@while` directive lets you iterate until a condition is
met. Example:

    !i = 6
    @while !i > 0
      .item-#{!i}
        width = 2em * !i
      !i = !i - 2

is compiled to:

    .item-6 {
      width: 12em; }

    .item-4 {
      width: 8em; }

    .item-2 {
      width: 4em; }

### Variable Scoping

The term "constant" has been renamed to "variable." Variables can be
declared at any scope (a.k.a. nesting level) and they will only be
visible to the code until the next outdent. However, if a variable is
already defined in a higher level scope, setting it will overwrite the
value stored previously.

In this code, the `!local_var` variable is scoped and hidden from
other higher level scopes or sibling scopes:

    .foo
      .bar
        !local_var = 1px
        width= !local_var
      .baz
        // this will raise an undefined variable error.
        width= !local_var
      // as will this
      width= !local_var

In this example, since the `!global_var` variable is first declared at
a higher scope, it is shared among all lower scopes:

    !global_var = 1px
    .foo
      .bar
        !global_var = 2px
        width= !global_var
      .baz
        width= !global_var
      width= !global_var

compiles to:

    .foo {
      width: 2px; }
      .foo .bar {
        width: 2px; }
      .foo .baz {
        width: 2px; }


### Interpolation

Interpolation has been added. This allows SassScript to be used to
create dynamic properties and selectors.  It also cleans up some uses
of dynamic values when dealing with compound properties. Using
interpolation, the result of a SassScript expression can be placed
anywhere:

    !x = 1
    !d = 3
    !property = "border"
    div.#{!property}
      #{!property}: #{!x + !d}px solid
      #{!property}-color: blue

is compiled to:

    div.border {
      border: 4px solid;
      border-color: blue; }

### Sass Functions

SassScript defines some useful functions that are called using the
normal CSS function syntax:

    p
      color = hsl(0, 100%, 50%)

is compiled to:

    #main {
      color: #ff0000; }

The following functions are provided: `hsl`, `percentage`, `round`,
`ceil`, `floor`, and `abs`.  You can define additional functions in
ruby.

See {Sass::Script::Functions} for more information.


### New Options

#### `:line_comments`

To aid in debugging, You may set the `:line_comments` option to
`true`. This will cause the sass engine to insert a comment before
each selector saying where that selector was defined in your sass
code.

#### `:template_location`

The {Sass::Plugin} `:template_location` option now accepts a hash of
sass paths to corresponding css paths. Please be aware that it is
possible to import sass files between these separate locations -- they
are not isolated from each other.

### Miscellaneous Features

#### `@debug` Directive

The `@debug` directive accepts a SassScript expression and emits the
value of that expression to the terminal (stderr).

Example:

    @debug 1px + 2px

During compilation the following will be printed:

    Line 1 DEBUG: 3px

#### Ruby 1.9 Support

Sass now fully supports Ruby 1.9.1. 

#### Sass Cache

By default, Sass caches compiled templates and
[partials](SASS_REFERENCE.md.html#partials).  This dramatically speeds
up re-compilation of large collections of Sass files, and works best
if the Sass templates are split up into separate files that are all
[`@import`](SASS_REFERENCE.md.html#import)ed into one large file.

Without a framework, Sass puts the cached templates in the
`.sass-cache` directory.  In Rails and Merb, they go in
`tmp/sass-cache`.  The directory can be customized with the
[`:cache_location`](#cache_location-option) option.  If you don't want
Sass to use caching at all, set the [`:cache`](#cache-option) option
to `false`.<|MERGE_RESOLUTION|>--- conflicted
+++ resolved
@@ -190,8 +190,6 @@
 The Sass Rails plugin now works using Rack middleware by default
 in versions of Rails that support it (2.3 and onwards).
 
-<<<<<<< HEAD
-=======
 ### Firebug Support
 
 A new {file:SASS_REFERENCE.md#debug_info-option `:debug_info` option}
@@ -202,7 +200,6 @@
 
 This is also available via the `--debug-info` command-line flag.
 
->>>>>>> 1d921ffa
 ### Sass::Plugin Callbacks
 
 {Sass::Plugin} now has a large collection of callbacks that allow users
@@ -243,9 +240,6 @@
   and `tealbang(12)` now renders as `tealbang(12)`
   rather than `teal bang(12)`.
 
-<<<<<<< HEAD
-## 2.2.21 (Unreleased)
-=======
 ## 2.2.22 (Unreleased)
 
 * Add a railtie so Haml and Sass will be automatically loaded in Rails 3.
@@ -256,7 +250,6 @@
 ## 2.2.21
 
 [Tagged on GitHub](http://github.com/nex3/haml/commit/2.2.21).
->>>>>>> 1d921ffa
 
 * Fix a few bugs in the git-revision-reporting in {Haml::Version#version}.
   In particular, it will still work if `git gc` has been called recently,
