--- conflicted
+++ resolved
@@ -3,7 +3,6 @@
 * Table of contents
 {:toc}
 
-<<<<<<< HEAD
 ## 3.0.0.rc.3 (Unreleased)
 
 ### Rails Beta Support
@@ -861,12 +860,9 @@
   and `tealbang(12)` now renders as `tealbang(12)`
   rather than `teal bang(12)`.
 
-## 2.2.24 (Unreleased)
-=======
 ## 2.2.24
 
 [Tagged on GitHub](http://github.com/nex3/haml/commit/2.2.24).
->>>>>>> d6afe53b
 
 * Parent references -- the `&` character --
   may only be placed at the beginning of simple selector sequences in Sass 3.
