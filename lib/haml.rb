--- conflicted
+++ resolved
@@ -622,7 +622,7 @@
 #   <p>
 #     hello there you!
 #   </p>
-#
+# 
 # ===== Blocks
 # 
 # Ruby blocks, like XHTML tags, don't need to be explicitly closed in Haml.
@@ -689,8 +689,6 @@
 #
 # <p>foo</p>
 # <p>bar</p>
-<<<<<<< HEAD
-=======
 #
 # You can also nest text beneath a silent comment.
 # None of this text will be rendered.
@@ -706,7 +704,6 @@
 #
 # <p>foo</p>
 # <p>bar</p>
->>>>>>> ac2fd687
 # 
 # == Other Useful Things
 #
