--- conflicted
+++ resolved
@@ -97,14 +97,10 @@
 
 module Haml
   # Converts HTML documents into Haml templates.
-<<<<<<< HEAD
-  # Depends on [Hpricot](http://code.whytheluckystiff.net/hpricot/) for HTML parsing.
+  # Depends on [Hpricot](http://github.com/whymirror/hpricot) for HTML parsing.
   # If ERB conversion is being used, also depends on 
   # [Erubis](http://www.kuwata-lab.com/erubis) to parse the ERB
   # and [ruby_parser](http://parsetree.rubyforge.org/) to parse the Ruby code.
-=======
-  # Depends on [Hpricot](http://github.com/whymirror/hpricot) for HTML parsing.
->>>>>>> 24202a22
   #
   # Example usage:
   #
