require File.dirname(__FILE__) + '/../haml'

require 'haml/engine'
require 'rubygems'
require 'cgi'

module Haml
  class HTML
    # A module containing utility methods that every Hpricot node
    # should have.
    module Node
      # Whether this node has already been converted to Haml.
      # Only used for text nodes and elements.
      #
      # @return [Boolean]
      attr_accessor :converted_to_haml

      # Returns the Haml representation of the given node.
      #
      # @param tabs [Fixnum] The indentation level of the resulting Haml.
      # @option options (see Haml::HTML#initialize)
      def to_haml(tabs, options)
        return "" if converted_to_haml || to_s.strip.empty?
        text = uninterp(self.to_s)
        node = next_node
        while node.is_a?(::Hpricot::Elem) && node.name == "haml:loud"
          node.converted_to_haml = true
          text << '#{' <<
            CGI.unescapeHTML(node.inner_text).gsub(/\n\s*/, ' ').strip << '}'

          if node.next_node.is_a?(::Hpricot::Text)
            node = node.next_node
            text << uninterp(node.to_s)
            node.converted_to_haml = true
          end

          node = node.next_node
        end
        return parse_text_with_interpolation(text, tabs)
      end

      private

      def erb_to_interpolation(text, options)
        return text unless options[:erb]
        text = CGI.escapeHTML(uninterp(text))
        %w[<haml:loud> </haml:loud>].each {|str| text.gsub!(CGI.escapeHTML(str), str)}
        ::Hpricot::XML(text).children.inject("") do |str, elem|
          if elem.is_a?(::Hpricot::Text)
            str + CGI.unescapeHTML(elem.to_s)
          else # <haml:loud> element
            str + '#{' + CGI.unescapeHTML(elem.innerText.strip) + '}'
          end
        end
      end

      def tabulate(tabs)
        '  ' * tabs
      end

      def uninterp(text)
        text.gsub('#{', '\#{') #'
      end

      def attr_hash
        attributes.to_hash
      end

      def parse_text(text, tabs)
        parse_text_with_interpolation(uninterp(text), tabs)
      end

      def parse_text_with_interpolation(text, tabs)
        text.strip!
        return "" if text.empty?

        text.split("\n").map do |line|
          line.strip!
          "#{tabulate(tabs)}#{'\\' if Haml::Engine::SPECIAL_CHARACTERS.include?(line[0])}#{line}\n"
        end.join
      end
    end
  end
end

# Haml monkeypatches various Hpricot classes
# to add methods for conversion to Haml.
module Hpricot
  # @see Hpricot
  module Node
    include Haml::HTML::Node
  end

  # @see Hpricot
  class BaseEle
    include Haml::HTML::Node
  end
end

require 'hpricot'

module Haml
  # Converts HTML documents into Haml templates.
  # Depends on [Hpricot](http://github.com/whymirror/hpricot) for HTML parsing.
  # If ERB conversion is being used, also depends on 
  # [Erubis](http://www.kuwata-lab.com/erubis) to parse the ERB
  # and [ruby_parser](http://parsetree.rubyforge.org/) to parse the Ruby code.
  #
  # Example usage:
  #
  #     Haml::Engine.new("<a href='http://google.com'>Blat</a>").render
  #       #=> "%a{:href => 'http://google.com'} Blat"
  class HTML
    # @param template [String, Hpricot::Node] The HTML template to convert
    # @option options :erb [Boolean] (false) Whether or not to parse
    #   ERB's `<%= %>` and `<% %>` into Haml's `=` and `-`
    # @option options :xhtml [Boolean] (false) Whether or not to parse
    #   the HTML strictly as XHTML
    def initialize(template, options = {})
      @options = options

      if template.is_a? Hpricot::Node
        @template = template
      else
        if template.is_a? IO
          template = template.read
        end

        Haml::Util.check_encoding(template) {|msg, line| raise Haml::Error.new(msg, line)}

        if @options[:erb]
          require 'haml/html/erb'
          template = ERB.compile(template)
        end

        method = @options[:xhtml] ? Hpricot.method(:XML) : method(:Hpricot)
        @template = method.call(template.gsub('&', '&amp;'))
      end
    end

    # Processes the document and returns the result as a string
    # containing the Haml template.
    def render
      @template.to_haml(0, @options)
    end
    alias_method :to_haml, :render

    TEXT_REGEXP = /^(\s*).*$/

    # @see Hpricot
    class ::Hpricot::Doc
      # @see Haml::HTML::Node#to_haml
      def to_haml(tabs, options)
        (children || []).inject('') {|s, c| s << c.to_haml(0, options)}
      end
    end

    # @see Hpricot
    class ::Hpricot::XMLDecl
      # @see Haml::HTML::Node#to_haml
      def to_haml(tabs, options)
        "#{tabulate(tabs)}!!! XML\n"
      end
    end

    # @see Hpricot
    class ::Hpricot::CData
      # @see Haml::HTML::Node#to_haml
      def to_haml(tabs, options)
        content = parse_text_with_interpolation(
          erb_to_interpolation(self.content, options), tabs + 1)
        "#{tabulate(tabs)}:cdata\n#{content}"
      end
    end

    # @see Hpricot
    class ::Hpricot::DocType
      # @see Haml::HTML::Node#to_haml
      def to_haml(tabs, options)
<<<<<<< HEAD
        attrs = public_id.scan(/DTD\s+([^\s]+)\s*([^\s]*)\s*([^\s]*)\s*\/\//)[0]
        raise Haml::SyntaxError.new("Invalid doctype") if attrs == nil
=======
        attrs = public_id.nil? ? ["", "", ""] :
          public_id.scan(/DTD\s+([^\s]+)\s*([^\s]*)\s*([^\s]*)\s*\/\//)[0]
        if attrs == nil
          raise Exception.new("Invalid doctype")
        end
>>>>>>> abbbae84

        type, version, strictness = attrs.map { |a| a.downcase }
        if type == "html"
          version = ""
          strictness = "strict" if strictness == ""
        end

        if version == "1.0" || version.empty?
          version = nil
        end

        if strictness == 'transitional' || strictness.empty?
          strictness = nil
        end

        version = " #{version.capitalize}" if version
        strictness = " #{strictness.capitalize}" if strictness

        "#{tabulate(tabs)}!!!#{version}#{strictness}\n"
      end
    end

    # @see Hpricot
    class ::Hpricot::Comment
      # @see Haml::HTML::Node#to_haml
      def to_haml(tabs, options)
        content = self.content
        if content =~ /\A(\[[^\]]+\])>(.*)<!\[endif\]\z/m
          condition = $1
          content = $2
        end

        if content.include?("\n")
          "#{tabulate(tabs)}/#{condition}\n#{parse_text(content, tabs + 1)}"
        else
          "#{tabulate(tabs)}/#{condition} #{content.strip}"
        end
      end
    end

    # @see Hpricot
    class ::Hpricot::Elem
      # @see Haml::HTML::Node#to_haml
      def to_haml(tabs, options)
        return "" if converted_to_haml
        if name == "script" &&
            (attr_hash['type'].nil? || attr_hash['type'] == "text/javascript") &&
            (attr_hash.keys - ['type']).empty?
          return to_haml_filter(:javascript, tabs, options)
        elsif name == "style" &&
            (attr_hash['type'].nil? || attr_hash['type'] == "text/css") &&
            (attr_hash.keys - ['type']).empty?
          return to_haml_filter(:css, tabs, options)
        end

        output = tabulate(tabs)
        if options[:erb] && name[0...5] == 'haml:'
          case name[5..-1]
          when "loud"
            lines = CGI.unescapeHTML(inner_text).split("\n").
              map {|s| s.rstrip}.reject {|s| s.strip.empty?}
            lines.first.gsub!(/^[ \t]*/, "= ")

            if lines.size > 1 # Multiline script block
              # Normalize the indentation so that the last line is the base
              indent_str = lines.last[/^[ \t]*/]
              indent_re = /^[ \t]{0,#{indent_str.count(" ") + 8 * indent_str.count("\t")}}/
              lines.map! {|s| s.gsub!(indent_re, '')}

              # Add an extra "  " to make it indented relative to "= "
              lines[1..-1].each {|s| s.gsub!(/^/, "  ")}

              # Add | at the end, properly aligned
              length = lines.map {|s| s.size}.max + 1
              lines.map! {|s| "%#{-length}s|" % s}

              if next_sibling && next_sibling.is_a?(Hpricot::Elem) && next_sibling.name == "haml:loud" &&
                  next_sibling.inner_text.split("\n").reject {|s| s.strip.empty?}.size > 1
                lines << "-#"
              end
            end
            return lines.map {|s| output + s + "\n"}.join
          when "silent"
            return CGI.unescapeHTML(inner_text).split("\n").map do |line|
              next "" if line.strip.empty?
              "#{output}- #{line.strip}\n"
            end.join
          when "block"
            return render_children("", tabs, options)
          end
        end

        output << "%#{name}" unless name == 'div' &&
          (static_id?(options) ||
           static_classname?(options) &&
           attr_hash['class'].split(' ').any?(&method(:haml_css_attr?)))

        if attr_hash
          if static_id?(options)
            output << "##{attr_hash['id']}"
            remove_attribute('id')
          end
          if static_classname?(options)
            leftover = attr_hash['class'].split(' ').reject do |c|
              next unless haml_css_attr?(c)
              output << ".#{c}"
            end
            remove_attribute('class')
            set_attribute('class', leftover.join(' ')) unless leftover.empty?
          end
          output << haml_attributes(options) if attr_hash.length > 0
        end

        output << "/" if empty? && !etag

        if children && children.size == 1
          child = children.first
          if child.is_a?(::Hpricot::Text)
            if !child.to_s.include?("\n")
              text = child.to_haml(tabs + 1, options)
              return output + " " + text.lstrip.gsub(/^\\/, '') unless text.chomp.include?("\n")
              return output + "\n" + text
            elsif ["pre", "textarea"].include?(name) ||
                (name == "code" && parent.is_a?(::Hpricot::Elem) && parent.name == "pre")
              return output + "\n#{tabulate(tabs + 1)}:preserve\n" +
                innerText.gsub(/^/, tabulate(tabs + 2))
            end
          elsif child.is_a?(::Hpricot::Elem) && child.name == "haml:loud"
            return output + child.to_haml(tabs + 1, options).lstrip
          end
        end

        render_children(output + "\n", tabs, options)
      end

      private

      def render_children(so_far, tabs, options)
        (self.children || []).inject(so_far) do |output, child|
          output + child.to_haml(tabs + 1, options)
        end
      end
      
      def dynamic_attributes
        @dynamic_attributes ||= begin
          Haml::Util.map_hash(attr_hash) do |name, value|
            next if value.empty?
            full_match = nil
            ruby_value = value.gsub(%r{<haml:loud>\s*(.+?)\s*</haml:loud>}) do
              full_match = $`.empty? && $'.empty?
              CGI.unescapeHTML(full_match ? $1: "\#{#{$1}}")
            end
            next if ruby_value == value
            [name, full_match ? ruby_value : %("#{ruby_value}")]
          end
        end
      end

      def to_haml_filter(filter, tabs, options)
        content =
          if children.first.is_a?(::Hpricot::CData)
            children.first.content
          else
            CGI.unescapeHTML(self.innerText)
          end
          
        content = erb_to_interpolation(content, options)
        content.gsub!(/\A\s*\n(\s*)/, '\1')
        original_indent = content[/\A(\s*)/, 1]
        if content.split("\n").all? {|l| l.strip.empty? || l =~ /^#{original_indent}/}
          content.gsub!(/^#{original_indent}/, tabulate(tabs + 1))
        end

        "#{tabulate(tabs)}:#{filter}\n#{content}"
      end

      def static_attribute?(name, options)
        attr_hash[name] && !dynamic_attribute?(name, options)
      end
      
      def dynamic_attribute?(name, options)
        options[:erb] and dynamic_attributes.key?(name)
      end
      
      def static_id?(options)
        static_attribute?('id', options) && haml_css_attr?(attr_hash['id'])
      end
      
      def static_classname?(options)
        static_attribute?('class', options)
      end

      def haml_css_attr?(attr)
        attr =~ /^[-:\w]+$/
      end

      # Returns a string representation of an attributes hash
      # that's prettier than that produced by Hash#inspect
      def haml_attributes(options)
        attrs = attr_hash.sort.map do |name, value|
          value = dynamic_attribute?(name, options) ? dynamic_attributes[name] : value.inspect
          name = name.index(/\W/) ? name.inspect : ":#{name}"
          "#{name} => #{value}"
        end
        "{#{attrs.join(', ')}}"
      end
    end
  end
end<|MERGE_RESOLUTION|>--- conflicted
+++ resolved
@@ -177,16 +177,9 @@
     class ::Hpricot::DocType
       # @see Haml::HTML::Node#to_haml
       def to_haml(tabs, options)
-<<<<<<< HEAD
-        attrs = public_id.scan(/DTD\s+([^\s]+)\s*([^\s]*)\s*([^\s]*)\s*\/\//)[0]
-        raise Haml::SyntaxError.new("Invalid doctype") if attrs == nil
-=======
         attrs = public_id.nil? ? ["", "", ""] :
           public_id.scan(/DTD\s+([^\s]+)\s*([^\s]*)\s*([^\s]*)\s*\/\//)[0]
-        if attrs == nil
-          raise Exception.new("Invalid doctype")
-        end
->>>>>>> abbbae84
+        raise Haml::SyntaxError.new("Invalid doctype") if attrs == nil
 
         type, version, strictness = attrs.map { |a| a.downcase }
         if type == "html"
