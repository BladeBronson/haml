--- conflicted
+++ resolved
@@ -96,21 +96,9 @@
       @real_tabs += tab_change
     end
 
-<<<<<<< HEAD
     def adjust_tabs(tab_change)
       @real_tabs += tab_change
     end
-=======
-    # Properly formats the output of a script that was run in the
-    # instance_eval.
-    def push_script(result, preserve_script, in_tag = false, preserve_tag = false,
-                    escape_html = false, nuke_inner_whitespace = false)
-      tabulation = @real_tabs
-
-      result = result.to_s.rstrip
-      result = result.lstrip if nuke_inner_whitespace
-      result = html_escape(result) if escape_html
->>>>>>> 7b5ae8db
 
     Haml::Util.def_static_method(self, :format_script, [:result],
                                  :preserve_script, :in_tag, :preserve_tag, :escape_html,
@@ -125,9 +113,9 @@
         <% end %>
 
         tabulation = @real_tabs
-        result = result.to_s.rstrip
+        result = result.to_s.<% if nuke_inner_whitespace %>strip<% else %>rstrip<% end %>
       <% else %>
-        result = result.to_s
+        result = result.to_s<% if nuke_inner_whitespace %>.strip<% end %>
       <% end %>
 
       <% if escape_html %> result = html_escape(result) <% end %>
