module ActionView
  class Base
    def render_with_haml(*args, &block)
      options = args.first

      # If render :layout is used with a block,
      # it concats rather than returning a string
      # so we need it to keep thinking it's Haml
      # until it hits the sub-render
      if is_haml? && !(options.is_a?(Hash) && options[:layout] && block_given?)
        return non_haml { render_without_haml(*args, &block) }
      end
      render_without_haml(*args, &block)
    end
    alias_method :render_without_haml, :render
    alias_method :render, :render_with_haml

    # Rails >2.1
    if Haml::Util.has?(:instance_method, self, :output_buffer)
      def output_buffer_with_haml
        return haml_buffer.buffer if is_haml?
        output_buffer_without_haml
      end
      alias_method :output_buffer_without_haml, :output_buffer
      alias_method :output_buffer, :output_buffer_with_haml

      def set_output_buffer_with_haml(new)
        if is_haml?
          new = String.new(new) if Haml::Util.rails_xss_safe? &&
            new.is_a?(Haml::Util.rails_safe_buffer_class)
          haml_buffer.buffer = new
        else
          set_output_buffer_without_haml new
        end
      end
      alias_method :set_output_buffer_without_haml, :output_buffer=
      alias_method :output_buffer=, :set_output_buffer_with_haml
    end
  end

  module Helpers
    # In Rails <=2.1, we've got to override considerable capturing infrastructure.
    # In Rails >2.1, we can make do with only overriding #capture
    # (which no longer behaves differently in helper contexts).
    unless Haml::Util.has?(:instance_method, ActionView::Base, :output_buffer)
      module CaptureHelper
        def capture_with_haml(*args, &block)
          # Rails' #capture helper will just return the value of the block
          # if it's not actually in the template context,
          # as detected by the existance of an _erbout variable.
          # We've got to do the same thing for compatibility.

          if is_haml? && block_is_haml?(block)
            capture_haml(*args, &block)
          else
            capture_without_haml(*args, &block)
          end
        end
        alias_method :capture_without_haml, :capture
        alias_method :capture, :capture_with_haml

        def capture_erb_with_buffer_with_haml(buffer, *args, &block)
          if is_haml?
            capture_haml(*args, &block)
          else
            capture_erb_with_buffer_without_haml(buffer, *args, &block)
          end
        end
        alias_method :capture_erb_with_buffer_without_haml, :capture_erb_with_buffer
        alias_method :capture_erb_with_buffer, :capture_erb_with_buffer_with_haml
      end

      module TextHelper
        def concat_with_haml(string, binding = nil)
          if is_haml?
            haml_buffer.buffer.concat(string)
          else
            concat_without_haml(string, binding)
          end
        end
        alias_method :concat_without_haml, :concat
        alias_method :concat, :concat_with_haml
      end
    else
      module CaptureHelper
        def capture_with_haml(*args, &block)
          if Haml::Helpers.block_is_haml?(block)
            capture_haml(*args, &block)
          else
            capture_without_haml(*args, &block)
          end
        end
        alias_method :capture_without_haml, :capture
        alias_method :capture, :capture_with_haml
      end
    end

    module TagHelper
      def content_tag_with_haml(name, *args, &block)
        return content_tag_without_haml(name, *args, &block) unless is_haml?

        preserve = haml_buffer.options[:preserve].include?(name.to_s)

        if block_given? && block_is_haml?(block) && preserve
          return content_tag_without_haml(name, *args) {preserve(&block)}
        end

        returning content_tag_without_haml(name, *args, &block) do |content|
          return Haml::Helpers.preserve(content) if preserve && content
        end
      end

      alias_method :content_tag_without_haml, :content_tag
      alias_method :content_tag, :content_tag_with_haml
    end

    class InstanceTag
      # Includes TagHelper

      def haml_buffer
        @template_object.send :haml_buffer
      end

      def is_haml?
        @template_object.send :is_haml?
      end

      unless defined?(ActionView::Helpers) && defined?(ActionView::Helpers::ActiveRecordInstanceTag)
        alias_method :content_tag_without_haml, :content_tag
        alias_method :content_tag, :content_tag_with_haml
      end
    end

    if Haml::Util.ap_geq_3?
      module FormTagHelper
        def form_tag_with_haml(url_for_options = {}, options = {}, *parameters_for_url, &proc)
          if is_haml?
            if block_given?
              oldproc = proc
              proc = haml_bind_proc do |*args|
                concat "\n"
                with_tabs(1) {oldproc.call(*args)}
              end
            end
            res = form_tag_without_haml(url_for_options, options, *parameters_for_url, &proc) + "\n"
            res << "\n" if block_given?
            res
          else
            form_tag_without_haml(url_for_options, options, *parameters_for_url, &proc)
          end
        end
        alias_method :form_tag_without_haml, :form_tag
        alias_method :form_tag, :form_tag_with_haml
      end

      module FormHelper
        def form_for_with_haml(object_name, *args, &proc)
          if block_given? && is_haml?
            oldproc = proc
            proc = haml_bind_proc do |*args|
              with_tabs(1) {oldproc.call(*args)}
            end
          end
<<<<<<< HEAD
          res = form_tag_without_haml(url_for_options, options, *parameters_for_url, &proc) + "\n"
          if block_given?
            concat "\n"
            return Haml::Helpers::ErrorReturn.new("form_tag")
          end
=======
          res = form_for_without_haml(object_name, *args, &proc)
          res << "\n" if block_given? && is_haml?
>>>>>>> 1d921ffa
          res
        end
        alias_method :form_for_without_haml, :form_for
        alias_method :form_for, :form_for_with_haml
      end
    else
      module FormTagHelper
        def form_tag_with_haml(url_for_options = {}, options = {}, *parameters_for_url, &proc)
          if is_haml?
            if block_given?
              oldproc = proc
              proc = haml_bind_proc do |*args|
                concat "\n"
                tab_up
                oldproc.call(*args)
                tab_down
                concat haml_indent
              end
              concat haml_indent
            end
            res = form_tag_without_haml(url_for_options, options, *parameters_for_url, &proc) + "\n"
            if block_given?
              concat "\n"
              return Haml::Helpers::ErrorReturn.new("form_tag")
            end
            res
          else
            form_tag_without_haml(url_for_options, options, *parameters_for_url, &proc)
          end
        end
        alias_method :form_tag_without_haml, :form_tag
        alias_method :form_tag, :form_tag_with_haml
      end

      module FormHelper
        def form_for_with_haml(object_name, *args, &proc)
          if block_given? && is_haml?
            oldproc = proc
            proc = haml_bind_proc do |*args|
              tab_up
              oldproc.call(*args)
              tab_down
              concat haml_indent
            end
            concat haml_indent
          end
          form_for_without_haml(object_name, *args, &proc)
          concat "\n" if block_given? && is_haml?
          Haml::Helpers::ErrorReturn.new("form_for") if is_haml?
        end
<<<<<<< HEAD
        form_for_without_haml(object_name, *args, &proc)
        concat "\n" if block_given? && is_haml?
        Haml::Helpers::ErrorReturn.new("form_for") if is_haml?
=======
        alias_method :form_for_without_haml, :form_for
        alias_method :form_for, :form_for_with_haml
>>>>>>> 1d921ffa
      end
    end
  end
end<|MERGE_RESOLUTION|>--- conflicted
+++ resolved
@@ -161,16 +161,8 @@
               with_tabs(1) {oldproc.call(*args)}
             end
           end
-<<<<<<< HEAD
-          res = form_tag_without_haml(url_for_options, options, *parameters_for_url, &proc) + "\n"
-          if block_given?
-            concat "\n"
-            return Haml::Helpers::ErrorReturn.new("form_tag")
-          end
-=======
           res = form_for_without_haml(object_name, *args, &proc)
           res << "\n" if block_given? && is_haml?
->>>>>>> 1d921ffa
           res
         end
         alias_method :form_for_without_haml, :form_for
@@ -221,14 +213,8 @@
           concat "\n" if block_given? && is_haml?
           Haml::Helpers::ErrorReturn.new("form_for") if is_haml?
         end
-<<<<<<< HEAD
-        form_for_without_haml(object_name, *args, &proc)
-        concat "\n" if block_given? && is_haml?
-        Haml::Helpers::ErrorReturn.new("form_for") if is_haml?
-=======
         alias_method :form_for_without_haml, :form_for
         alias_method :form_for, :form_for_with_haml
->>>>>>> 1d921ffa
       end
     end
   end
