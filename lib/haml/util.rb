--- conflicted
+++ resolved
@@ -338,7 +338,6 @@
       ruby1_8? ? enum.enum_with_index : enum.each_with_index
     end
 
-<<<<<<< HEAD
     # A version of `Enumerable#enum_cons` that works in Ruby 1.8 and 1.9.
     #
     # @param enum [Enumerable] The enumerable to get the enumerator for
@@ -346,14 +345,14 @@
     # @return [Enumerator] The consed enumerator
     def enum_cons(enum, n)
       ruby1_8? ? enum.enum_cons(n) : enum.each_cons(n)
-=======
+    end
+
     # Returns the ASCII code of the given character.
     #
     # @param c [String] All characters but the first are ignored.
     # @return [Fixnum] The ASCII code of `c`.
     def ord(c)
       ruby1_8? ? c[0] : c.ord
->>>>>>> 92d84f25
     end
 
     ## Static Method Stuff
