--- conflicted
+++ resolved
@@ -319,28 +319,26 @@
     #
     # If <tt>opts[:preserve_script]</tt> is true, Haml::Helpers#find_and_flatten is run on
     # the result before it is added to <tt>@buffer</tt>
-<<<<<<< HEAD
     def push_script(text, opts = {})
-=======
-    def push_script(text, preserve_script, in_tag = false, preserve_tag = false,
-                    escape_html = false, nuke_inner_whitespace = false)
       raise SyntaxError.new("There's no Ruby code for = to evaluate.") if text.empty?
       return if options[:suppress_eval]
 
-      args = [preserve_script, in_tag, preserve_tag, escape_html,
-              nuke_inner_whitespace, !block_opened?, @options[:ugly]]
-      no_format = @options[:ugly] && !(preserve_script || preserve_tag || escape_html)
+      args = %w[preserve_script in_tag preserve_tag escape_html nuke_inner_whitespace]
+      args.map! {|name| opts[name.to_sym]}
+      args << !block_opened? << @options[:ugly]
+
+      no_format = @options[:ugly] &&
+        !(opts[:preserve_script] || opts[:preserve_tag] || opts[:escape_html])
       temp = "haml_temp_#{@temp_count}"
       @temp_count += 1
       out = "_hamlout.#{static_method_name(:format_script, *args)}(#{temp});"
 
->>>>>>> bcc42d2f
       # Prerender tabulation unless we're in a tag
       push_merged_text '' unless opts[:in_tag]
 
       unless block_opened?
         @to_merge << [:script, no_format ? "#{text}\n" : "#{temp} = #{text}\n#{out}"]
-        concat_merged_text("\n") unless in_tag || nuke_inner_whitespace
+        concat_merged_text("\n") unless opts[:in_tag] || opts[:nuke_inner_whitespace]
         @newlines -= 1
         return
       end
@@ -349,19 +347,8 @@
 
       push_silent "#{temp} = #{text}"
       newline_now
-<<<<<<< HEAD
-      args = %w[preserve_script in_tag preserve_tag escape_html nuke_inner_whitespace].
-        map {|name| opts[name.to_sym].inspect}.join(', ')
-      out = "haml_temp = _hamlout.push_script(haml_temp, #{args});"
-      if block_opened?
-        push_and_tabulate([:loud, out])
-      else
-        @precompiled << out
-      end
-=======
       push_and_tabulate([:loud, "_erbout << #{no_format ? "#{temp}.to_s;" : out}",
-        !(in_tag || nuke_inner_whitespace || @options[:ugly])])
->>>>>>> bcc42d2f
+        !(opts[:in_tag] || opts[:nuke_inner_whitespace] || @options[:ugly])])
     end
 
     # Causes <tt>text</tt> to be evaluated, and Haml::Helpers#find_and_flatten
@@ -664,15 +651,9 @@
       end
 
       if parse
-<<<<<<< HEAD
-        flush_merged_text
         push_script(value, :preserve_script => preserve_script, :in_tag => true,
           :preserve_tag => preserve_tag, :escape_html => escape_html,
           :nuke_inner_whitespace => nuke_inner_whitespace)
-        @dont_tab_up_next_text = true
-=======
-        push_script(value, preserve_script, true, preserve_tag, escape_html, nuke_inner_whitespace)
->>>>>>> bcc42d2f
         concat_merged_text("</#{tag_name}>" + (nuke_outer_whitespace ? "" : "\n"))
       end
     end
