--- conflicted
+++ resolved
@@ -270,19 +270,9 @@
 
     # Adds +text+ to <tt>@buffer</tt> while flattening text.
     def push_flat(line)
-<<<<<<< HEAD
-      unless @options[:ugly]
-        text = line.full.dup
-        text = "" unless text.gsub!(/^#{@flat_spaces}/, '')
-        @filter_buffer << "#{text}\n"
-      else
-        @filter_buffer << "#{line.unstripped}\n"
-      end
-=======
-      tabulation = line.spaces - @flat_spaces
-      tabulation = tabulation > -1 ? tabulation : 0
-      @filter_buffer << "#{' ' * tabulation}#{line.unstripped}\n"
->>>>>>> 82a2571e
+      text = line.full.dup
+      text = "" unless text.gsub!(/^#{@flat_spaces}/, '')
+      @filter_buffer << "#{text}\n"
     end
 
     # Causes <tt>text</tt> to be evaluated in the context of
