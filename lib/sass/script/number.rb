--- conflicted
+++ resolved
@@ -299,12 +299,11 @@
                  end, num_units, den_units)
     end
 
-<<<<<<< HEAD
     # @param other [Number] A number to decide if it can be compared with this number.
     # @return [Boolean] Whether or not this number can be compared with the other.
     def comparable_to?(other)
       begin
-        self.operate(other, :+)
+        operate(other, :+)
         true
       rescue Sass::UnitConversionError
         false
@@ -324,10 +323,7 @@
       rv
     end
 
-    protected
-=======
     private
->>>>>>> 6ec791eb
 
     def operate(other, operation)
       this = self
