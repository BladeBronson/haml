--- conflicted
+++ resolved
@@ -19,12 +19,8 @@
         was_attr = false
         first = true
         children.each do |child|
-<<<<<<< HEAD
+          next if child.invisible?
           if style == :compact
-=======
-          next if child.invisible?
-          if @style == :compact
->>>>>>> 83ac8c4a
             if child.is_a?(AttrNode)
               result << "#{child.to_s(first || was_attr ? 1 : tabs + 1)} "
             else
