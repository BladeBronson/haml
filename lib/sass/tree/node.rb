--- conflicted
+++ resolved
@@ -90,6 +90,7 @@
       def <<(child)
         return if child.nil?
         check_child! child
+        self.has_children = true
         @children << child
       end
 
@@ -102,11 +103,6 @@
         if msg = invalid_child?(child)
           raise Sass::SyntaxError.new(msg, :line => child.line)
         end
-<<<<<<< HEAD
-=======
-        self.has_children = true
-        @children << child
->>>>>>> 002de89b
       end
 
       # Compares this node and another object (only other {Tree::Node}s will be equal).
