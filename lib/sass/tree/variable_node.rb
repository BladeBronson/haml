module Sass
  module Tree
    # A dynamic node representing a variable definition.
    #
    # @see Sass::Tree
    class VariableNode < Node
<<<<<<< HEAD
      def initialize(name, expr, guarded)
=======
      # @param name [String] The name of the variable
      # @param expr [Script::Node] The parse tree for the initial variable value
      # @param guarded [Boolean] Whether this is a guarded variable assignment (`||=`)
      # @param options [Hash<Symbol, Object>] An options hash;
      #   see [the Sass options documentation](../../Sass.html#sass_options)
      def initialize(name, expr, guarded, options)
>>>>>>> 7a8ad96e
        @name = name
        @expr = expr
        @guarded = guarded
        super()
      end

      protected

      # Loads the new variable value into the environment.
      #
      # @param environment [Sass::Environment] The lexical environment containing
      #   variable and mixin values
      def _perform(environment)
        if @guarded && environment.var(@name).nil?
          environment.set_var(@name, @expr.perform(environment))
        elsif !@guarded
          environment.set_var(@name, @expr.perform(environment))
        end

        []
      end
    end
  end
end<|MERGE_RESOLUTION|>--- conflicted
+++ resolved
@@ -4,16 +4,10 @@
     #
     # @see Sass::Tree
     class VariableNode < Node
-<<<<<<< HEAD
-      def initialize(name, expr, guarded)
-=======
       # @param name [String] The name of the variable
       # @param expr [Script::Node] The parse tree for the initial variable value
       # @param guarded [Boolean] Whether this is a guarded variable assignment (`||=`)
-      # @param options [Hash<Symbol, Object>] An options hash;
-      #   see [the Sass options documentation](../../Sass.html#sass_options)
-      def initialize(name, expr, guarded, options)
->>>>>>> 7a8ad96e
+      def initialize(name, expr, guarded)
         @name = name
         @expr = expr
         @guarded = guarded
