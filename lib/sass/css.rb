--- conflicted
+++ resolved
@@ -237,11 +237,7 @@
       root.children.map! do |child|
         next child unless Tree::RuleNode === child && child.rule.include?(',')
         child.rule.split(',').map do |rule|
-<<<<<<< HEAD
-          node = Tree::RuleNode.new(rule, {})
-=======
           node = Tree::RuleNode.new(rule.strip, nil)
->>>>>>> 9e78eca9
           node.children = child.children
           node
         end
