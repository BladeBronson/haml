unless defined?(Sass::RAILS_LOADED)
  Sass::RAILS_LOADED = true

<<<<<<< HEAD
  # Reverse-merging (we're in Rails, anyway) so we dont' clobber what's already been defined further up-stream
  Sass::Plugin.options.reverse_merge!(:template_location => Sass::Util.rails_root + '/public/stylesheets/sass',
                                      :css_location      => Sass::Util.rails_root + '/public/stylesheets',
                                      :cache_location    => Sass::Util.rails_root + '/tmp/sass-cache',
                                      :always_check      => Sass::Util.rails_env == "development",
                                      :quiet             => Sass::Util.rails_env != "production",
                                      :full_exception    => Sass::Util.rails_env != "production")
=======
  module Sass::Plugin::Configuration
    # Different default options in a rails envirionment.
    def default_options
      @default_options ||= {
        :always_update      => false,
        :template_location => Haml::Util.rails_root + '/public/stylesheets/sass',
        :css_location      => Haml::Util.rails_root + '/public/stylesheets',
        :cache_location    => Haml::Util.rails_root + '/tmp/sass-cache',
        :always_check      => Haml::Util.rails_env == "development",
        :quiet             => Haml::Util.rails_env != "production",
        :full_exception    => Haml::Util.rails_env != "production"
      }.freeze
    end
  end

  Sass::Plugin.options.reverse_merge!(Sass::Plugin.default_options)
>>>>>>> 65a113e9

  if defined?(ActionController::Metal)
    # Rails >= 3.0
    require 'sass/plugin/rack'
    Rails.configuration.middleware.use(Sass::Plugin::Rack)
  elsif defined?(ActionController::Dispatcher) &&
      defined?(ActionController::Dispatcher.middleware)
    # Rails >= 2.3
    require 'sass/plugin/rack'
    ActionController::Dispatcher.middleware.use(Sass::Plugin::Rack)
  else
    module ActionController
      class Base
        alias_method :sass_old_process, :process
        def process(*args)
          Sass::Plugin.check_for_updates
          sass_old_process(*args)
        end
      end
    end
  end
end<|MERGE_RESOLUTION|>--- conflicted
+++ resolved
@@ -1,32 +1,22 @@
 unless defined?(Sass::RAILS_LOADED)
   Sass::RAILS_LOADED = true
 
-<<<<<<< HEAD
-  # Reverse-merging (we're in Rails, anyway) so we dont' clobber what's already been defined further up-stream
-  Sass::Plugin.options.reverse_merge!(:template_location => Sass::Util.rails_root + '/public/stylesheets/sass',
-                                      :css_location      => Sass::Util.rails_root + '/public/stylesheets',
-                                      :cache_location    => Sass::Util.rails_root + '/tmp/sass-cache',
-                                      :always_check      => Sass::Util.rails_env == "development",
-                                      :quiet             => Sass::Util.rails_env != "production",
-                                      :full_exception    => Sass::Util.rails_env != "production")
-=======
   module Sass::Plugin::Configuration
     # Different default options in a rails envirionment.
     def default_options
       @default_options ||= {
         :always_update      => false,
-        :template_location => Haml::Util.rails_root + '/public/stylesheets/sass',
-        :css_location      => Haml::Util.rails_root + '/public/stylesheets',
-        :cache_location    => Haml::Util.rails_root + '/tmp/sass-cache',
-        :always_check      => Haml::Util.rails_env == "development",
-        :quiet             => Haml::Util.rails_env != "production",
-        :full_exception    => Haml::Util.rails_env != "production"
+        :template_location => Sass::Util.rails_root + '/public/stylesheets/sass',
+        :css_location      => Sass::Util.rails_root + '/public/stylesheets',
+        :cache_location    => Sass::Util.rails_root + '/tmp/sass-cache',
+        :always_check      => Sass::Util.rails_env == "development",
+        :quiet             => Sass::Util.rails_env != "production",
+        :full_exception    => Sass::Util.rails_env != "production"
       }.freeze
     end
   end
 
   Sass::Plugin.options.reverse_merge!(Sass::Plugin.default_options)
->>>>>>> 65a113e9
 
   if defined?(ActionController::Metal)
     # Rails >= 3.0
