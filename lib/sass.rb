dir = File.dirname(__FILE__)
$LOAD_PATH << dir unless $LOAD_PATH.include?(dir)

# = Sass (Syntactically Awesome StyleSheets)
#
# Sass is a meta-language on top of CSS
# that's used to describe the style of a document
# cleanly and structurally,
# with more power than flat CSS allows.
# Sass both provides a simpler, more elegant syntax for CSS
# and implements various features that are useful
# for creating manageable stylesheets.
#
# == Features 
#
# * Whitespace active
# * Well-formatted output
# * Elegant input
# * Feature-rich
#
# == Using Sass
#
# Sass can be used in several ways:
# As a plugin for Ruby on Rails or Merb,
# or as a standalone parser.
# Sass is bundled with Haml,
# so if the Haml plugin or RubyGem is installed,
# Sass will already be installed as a plugin or gem, respectively.
# The first step for all of these is to install the Haml gem:
#
#   gem install haml
#
# To enable it as a Rails plugin,
# then run
# 
#   haml --rails path/to/rails/app
# 
# To enable Sass in Merb,
# add
<<<<<<< HEAD
#
#   dependency "haml"
#
# to config/dependencies.rb.
#
=======
#
#   dependency "haml"
#
# to config/dependencies.rb.
#
>>>>>>> ac2fd687
# Sass templates in Rails and Merb don't quite function in the same way as views,
# because they don't contain dynamic content,
# and so only need to be compiled when the template file has been updated.
# By default (see options, below),
# ".sass" files are placed in public/stylesheets/sass.
# Then, whenever necessary, they're compiled into corresponding CSS files in public/stylesheets.
# For instance, public/stylesheets/sass/main.sass would be compiled to public/stylesheets/main.css.
#
# Using Sass in Ruby code is very simple.
# After installing the Haml gem,
# you can use it by running <tt>require "sass"</tt>
# and using Sass::Engine like so:
#
#   engine = Sass::Engine.new("#main\n  :background-color #0000ff")
#   engine.render #=> "#main { background-color: #0000ff; }\n"
#
# == CSS Rules
#
# Rules in flat CSS have two elements:
# the selector
# (e.g. "#main", "div p", "li a:hover")
# and the attributes
# (e.g. "color: #00ff00;", "width: 5em;").
#
# Sass has both of these,
# as well as one additional element: nested rules.
#
# === Rules and Selectors
#
# However, some of the syntax is a little different.
# The syntax for selectors is the same,
# but instead of using brackets to delineate the attributes that belong to a particular rule,
# Sass uses two spaces of indentation.
# For example:
#
#   #main p
#     <attribute>
#     <attribute>
#     ...
#
# Like CSS, you can stretch rules over multiple lines.
# However, unlike CSS, you can only do this if each line but the last
# ends with a comma.
# For example:
#
#   .users #userTab,
#   .posts #postsTab
#     <attributes>
#
# === Attributes
#
# There are two different ways to write CSS attrbibutes.
# The first is very similar to the how you're used to writing them:
# with a colon between the name and the value.
# However, Sass attributes don't have semicolons at the end;
# each attribute is on its own line, so they aren't necessary.
# For example:
#
#   #main p
#     color: #00ff00
#     width: 97%
#
# is compiled to:
#
#   #main p {
#     color: #00ff00;
#     width: 97% }
#
# The second syntax for attributes is slightly different.
# The colon is at the beginning of the attribute,
# rather than between the name and the value,
# so it's easier to tell what elements are attributes just by glancing at them.
# For example:
#
#   #main p
#     :color #00ff00
#     :width 97%
#
# is compiled to:
#
#   #main p {
#     color: #00ff00;
#     width: 97% }
#
# By default, either attribute syntax may be used.
# If you want to force one or the other,
# see the :attribute_syntax option below.
#
# === Nested Rules
#
# Rules can also be nested within each other.
# This signifies that the inner rule's selector is a child of the outer selector.
# For example:
#
#   #main p
#     :color #00ff00
#     :width 97%
#
#     .redbox
#       :background-color #ff0000
#       :color #000000
#
# is compiled to:
#
#   #main p {
#     color: #00ff00;
#     width: 97%; }
#     #main p .redbox {
#       background-color: #ff0000;
#       color: #000000; }
#
# This makes insanely complicated CSS layouts with lots of nested selectors very simple:
#
#   #main
#     :width 97%
#     
#     p, div
#       :font-size 2em
#       a
#         :font-weight bold
#         
#     pre
#       :font-size 3em
#
# is compiled to:
#
#   #main {
#     width: 97%; }
#     #main p, #main div {
#       font-size: 2em; }
#       #main p a, #main div a {
#         font-weight: bold; }
#     #main pre {
#       font-size: 3em; }
#
# === Referencing Parent Rules
#
# In addition to the default behavior of inserting the parent selector
# as a CSS parent of the current selector
# (e.g. above, "#main" is the parent of "p"),
# you can have more fine-grained control over what's done with the parent selector
# by using the ampersand character "&" in your selectors.
#
# The ampersand is automatically replaced by the parent selector,
# instead of having it prepended.
# This allows you to cleanly create pseudo-attributes:
#
#   a
#     :font-weight bold
#     :text-decoration none
#     &:hover
#       :text-decoration underline
#     &:visited
#       :font-weight normal
#
# Which would become:
#
#   a {
#     font-weight: bold;
#     text-decoration: none; }
#     a:hover {
#       text-decoration: underline; }
#     a:visited {
#       font-weight: normal; }
#
# It also allows you to add selectors at the base of the hierarchy,
# which can be useuful for targeting certain styles to certain browsers:
#
#   #main
#     :width 90%
#     #sidebar
#       :float left
#       :margin-left 20%
#       .ie6 &
#         :margin-left 40%
#
# Which would become:
#
#   #main {
#     width: 90%; }
#     #main #sidebar {
#       float: left;
#       margin-left: 20%; }
#       .ie6 #main #sidebar {
#         margin-left: 40%; }
#
# === Attribute Namespaces
#
# CSS has quite a few attributes that are in "namespaces;"
# for instance, "font-family," "font-size," and "font-weight"
# are all in the "font" namespace.
# In CSS, if you want to set a bunch of attributes in the same namespace,
# you have to type it out each time.
# Sass offers a shortcut for this:
# just write the namespace one,
# then indent each of the sub-attributes within it.
# For example:
#
#   .funky
#     :font
#       :family fantasy
#       :size 30em
#       :weight bold
#
# is compiled to:
#
#   .funky {
#     font-family: fantasy;
#     font-size: 30em;
#     font-weight: bold; }
#
# == Constants
#
# Sass has support for setting document-wide constants.
# They're set using an exclamation mark followed by the name,
# an equals sign, and the value.
# An attribute can then be set to the value of a constant
# by following it with another equals sign.
# For example:
#
#   !main_color = #00ff00
#
#   #main
#     :color = !main_color
#     :p
#       :background-color = !main_color
#       :color #000000
#
# is compiled to:
#
#   #main {
#     color: #00ff00; }
#     #main p {
#       background-color: #00ff00;
#       color: #000000; }
#
# === Arithmetic
#
# You can even do basic arithmetic with constants.
# Sass recognizes numbers, colors,
# lengths (numbers with units),
# and strings (everything that's not one of the above),
# and various operators that work on various values.
# All the normal arithmetic operators
# (+, -, *, /, %, and parentheses for grouping)
# are defined as usual
# for numbers, colors, and lengths.
# The "+" operator is also defined for Strings
# as the concatenation operator.
# For example:
#
#   !main_width = 10
#   !unit1 = em
#   !unit2 = px
#   !bg_color = #a5f39e
#
#   #main
#     :background-color = !bg_color
#     p
#       :background-color = !bg_color + #202020
#       :width = !main_width + !unit1
#     img.thumb
#       :width = (!main_width + 15) + !unit2
#
# is compiled to:
#
#   #main {
#     background-color: #a5f39e; }
#     #main p {
#       background-color: #c5ffbe;
#       width: 10em; }
#     #main img.thumb {
#       width: 25em; }
#
# === Colors
#
# Colors may be written as three- or six-digit hex numbers prefixed
# by a pound sign (#), or as HTML4 color names. For example,
# "#ff0", "#ffff00" and "yellow" all refer to the same color.
#
# Not only can arithmetic be done between colors and other colors,
# but it can be done between colors and normal numbers.
# In this case, the operation is done piecewise one each of the
# Red, Green, and Blue components of the color.
# For example:
#
#   !main_color = #a5f39e
#
#   #main
#     :background-color = !main_color
#     p
#       :background-color = !main_color + 32
#
# is compiled to:
#
#   #main {
#     background-color: #a5f39e; }
#     #main p {
#       background-color: #c5ffbe; }
#
# === Strings
#
# Strings are the type that's used by default
# when an element in a bit of constant arithmetic isn't recognized
# as another type of constant.
# However, they can also be created explicitly be wrapping a section of code with quotation marks.
# Inside the quotation marks,
# a backslash can be used to
# escape quotation marks that you want to appear in the CSS.
# For example:
#
#   !content = "Hello, \"Hubert\" Bean."
#
#   #main
#     :content = "string(" + !content + ")"
#
# is compiled to:
#
#   #main {
#     content: string(Hello, "Hubert" Bean.) }
#
# === Default Concatenation
#
# All those plusses and quotes for concatenating strings
# can get pretty messy, though.
# Most of the time, if you want to concatenate stuff,
# you just want individual values with spaces in between them.
# Thus, in Sass, when two values are next to each other without an operator,
# they're simply joined with a space.
# For example:
#
#   !font_family = "sans-serif"
#   !main_font_size = 1em
#
#   #main
#     :font
#       :family = !font_family
#       :size = !main_font_size
#     h6
#       :font = italic "small-caps" bold (!main_font_size + 0.1em) !font_family
#
# is compiled to:
#
#   #main {
#     font-family: sans-serif;
#     font-size: 1em; }
#     #main h6 {
#       font: italic small-caps bold 1.1em sans-serif; }
#
# == Directives
#
# Directives allow the author to directly issue instructions to the Sass compiler.
# They're prefixed with an at sign, "<tt>@</tt>",
# followed by the name of the directive,
# a space, and any arguments to it -
# just like CSS directives.
# For example:
#
#   @import red.sass
#
# === Import
#
# Currently, the only directive is the "import" directive.
# It works in a very similar way to the CSS import directive,
# and sometimes compiles to a literal CSS "@import".
#
# Sass can import either other Sass files or plain CSS files.
# If it imports a Sass file,
# not only are the rules from that file included,
# but all constants in that file are made available in the current file.
#
# Sass looks for other Sass files in the working directory,
# and the Sass file directory under Rails or Merb.
# Additional search directories may be specified
# using the :load_paths option (see below).
#
# Sass can also import plain CSS files.
# In this case, it doesn't literally include the content of the files;
# rather, it uses the built-in CSS "@import" directive to tell the client program
# to import the files.
#
# The import directive can take either a full filename
# or a filename without an extension.
# If an extension isn't provided,
# Sass will try to find a Sass file with the given basename in the load paths,
# and, failing that, will assume a relevant CSS file will be available.
#
# For example,
#
#   @import foo.sass
#
# would compile to
#
#   .foo
#     :color #f00
#
# whereas
#
#   @import foo.css
#
# would compile to
#
#   @import foo.css
#
# Finally,
#
#  @import foo
#
# might compile to either,
# depending on whether a file called "foo.sass" existed.
#
# == Comments
#
# === Silent Comments
#
# It's simple to add "silent" comments,
# which don't output anything to the CSS document,
# to a Sass document.
# Simply use the familiar C-style notation for a one-line comment, "//",
# at the normal indentation level and all text following it won't be output.
# For example:
#
#   // A very awesome rule.
#   #awesome.rule
#     // An equally awesome attribute.
#     :awesomeness very
#
# becomes
#
#   #awesome.rule {
#     awesomeness: very; }
#
# You can also nest text beneath a comment to comment out a whole block.
# For example:
#
#   // A very awesome rule
#   #awesome.rule
#     // Don't use these attributes
#       color: green
#       font-size: 10em
#     color: red
#
# becomes
#
#   #awesome.rule {
#     color: red; }
#
# === Loud Comments
#
# "Loud" comments are just as easy as silent ones.
# These comments output to the document as CSS comments,
# and thus use the same opening sequence: "/*".
# For example:
#
#   /* A very awesome rule.
#   #awesome.rule
#     /* An equally awesome attribute.
#     :awesomeness very
#
# becomes
#
#   /* A very awesome rule. */
#   #awesome.rule {
#     /* An equally awesome attribute. */
#     awesomeness: very; }
#
# You can also nest content beneath loud comments. For example:
#
#   #pbj
#     /* This rule describes
#       the styling of the element
#       that represents
#       a peanut butter and jelly sandwich.
#     :background-image url(/images/pbj.png)
#     :color red
#
# becomes
#
#   #pbj {
#     /* This rule describes
#      * the styling of the element
#      * that represents
#      * a peanut butter and jelly sandwich. */
#     background-image: url(/images/pbj.png);
#     color: red; }
#
# == Output Style
#
# Although the default CSS style that Sass outputs is very nice,
# and reflects the structure of the document in a similar way that Sass does,
# sometimes it's good to have other formats available.
#
# Sass allows you to choose between three different output styles
# by setting the <tt>:style</tt> option.
# In Rails, this is done by setting <tt>Sass::Plugin.options[:style]</tt>;
# outside Rails, it's done by passing an options hash with </tt>:style</tt> set.
#
# === <tt>:nested</tt>
#
# Nested style is the default Sass style,
# because it reflects the structure of the document
# in much the same way Sass does.
# Each attribute has its own line,
# but the indentation isn't constant.
# Each rule is indented based on how deeply it's nested.
# For example:
#
#   #main {
#     color: #fff;
#     background-color: #000; }
#     #main p {
#       width: 10em; }
#
#   .huge {
#     font-size: 10em;
#     font-weight: bold;
#     text-decoration: underline; }
#
# Nested style is very useful when looking at large CSS files
# for the same reason Sass is useful for making them:
# it allows you to very easily grasp the structure of the file
# without actually reading anything.
#
# === <tt>:expanded</tt>
#
# Expanded is the typical human-made CSS style,
# with each attribute and rule taking up one line.
# Attributes are indented within the rules,
# but the rules aren't indented in any special way.
# For example:
#
#   #main {
#     color: #fff;
#     background-color: #000;
#   }
#   #main p {
#     width: 10em;
#   }
#
#   .huge {
#     font-size: 10em;
#     font-weight: bold;
#     text-decoration: underline;
#   }
#
# === <tt>:compact</tt>
#
# Compact style, as the name would imply,
# takes up less space than Nested or Expanded.
# However, it's also harder to read.
# Each CSS rule takes up only one line,
# with every attribute defined on that line.
# Nested rules are placed next to each other with no newline,
# while groups of rules have newlines between them.
# For example:
#
#   #main { color: #fff; background-color: #000; }
#   #main p { width: 10em; }
#
#   .huge { font-size: 10em; font-weight: bold; text-decoration: underline; } 
#
# === <tt>:compressed</tt>
#
# Compressed style takes up the minimum amount of space possible,
# having no whitespace except that necessary to separate selectors
# and a newline at the end of the file.
# It's not meant to be human-readable.
# For example:
#
#   #main{color:#fff;background-color:#000}#main p{width:10em}.huge{font-size:10em;font-weight:bold;text-decoration:underline} 
#
# == Sass Options
#
# Options can be set by setting the hash <tt>Sass::Plugin.options</tt>
# from <tt>environment.rb</tt> in Rails,
# or by passing an options hash to Sass::Engine.
# Available options are:
#
# [<tt>:style</tt>]             Sets the style of the CSS output.
#                               See the section on Output Style, above.
#
# [<tt>:attribute_syntax</tt>]  Forces the document to use one syntax for attributes.
#                               If the correct syntax isn't used, an error is thrown.
#                               <tt>:normal</tt> forces the use of a colon
#                               before the attribute name.
#                               For example: <tt>:color #0f3</tt>
#                               or <tt>:width = !main_width</tt>.
#                               <tt>:alternate</tt> forces the use of a colon or equals sign
#                               after the attribute name.
#                               For example: <tt>color: #0f3</tt>
#                               or <tt>width = !main_width</tt>.
#                               By default, either syntax is valid.
#                               
# [<tt>:never_update</tt>]      Whether the CSS files should never be updated,
#                               even if the template file changes.
#                               Setting this to true may give small performance gains.
#                               It always defaults to false.
#                               Only has meaning within Ruby on Rails or Merb.
#
# [<tt>:always_update</tt>]     Whether the CSS files should be updated every
#                               time a controller is accessed,
#                               as opposed to only when the template has been modified.
#                               Defaults to false.
#                               Only has meaning within Ruby on Rails or Merb.
#                               
# [<tt>:always_check</tt>]      Whether a Sass template should be checked for updates every
#                               time a controller is accessed,
#                               as opposed to only when the Rails server starts.
#                               If a Sass template has been updated,
#                               it will be recompiled and will overwrite the corresponding CSS file.
#                               Defaults to false in production mode, true otherwise.
#                               Only has meaning within Ruby on Rails or Merb.
#
# [<tt>:full_exception</tt>]    Whether an error in the Sass code
#                               should cause Sass to provide a detailed description.
#                               If set to true, the specific error will be displayed
#                               along with a line number and source snippet.
#                               Otherwise, a simple uninformative error message will be displayed.
#                               Defaults to false in production mode, true otherwise.
#                               Only has meaning within Ruby on Rails or Merb.
#
# [<tt>:full_exception</tt>]    Whether an error in the Sass code
#                               should cause Sass to provide a detailed description.
#                               If set to true, the specific error will be displayed
#                               along with a line number and source snippet.
#                               Otherwise, a simple uninformative error message will be displayed.
#                               Defaults to false in production mode, true otherwise.
#                               Only has meaning within Ruby on Rails or Merb.
#
# [<tt>:template_location</tt>] The directory where Sass templates should be read from.
#                               Defaults to <tt>RAILS_ROOT + "/public/stylesheets/sass"</tt>
#                               or <tt>MERB_ROOT + "/public/stylesheets/sass"</tt>.
#                               Only has meaning within Ruby on Rails or Merb.
#
# [<tt>:css_location</tt>]      The directory where CSS output should be written to.
#                               Defaults to <tt>RAILS_ROOT + "/public/stylesheets"</tt>
#                               or <tt>MERB_ROOT + "/public/stylesheets"</tt>.
#                               Only has meaning within Ruby on Rails or Merb.
#
# [<tt>:filename</tt>]          The filename of the file being rendered.
#                               This is used solely for reporting errors,
#                               and is automatically set when using Rails or Merb.
#
# [<tt>:load_paths</tt>]        An array of filesystem paths which should be searched
#                               for Sass templates imported with the "@import" directive.
#                               This defaults to the working directory and, in Rails or Merb,
#                               whatever <tt>:template_location</tt> is.
# 
module Sass; end

require 'sass/engine'
require 'sass/plugin' if defined?(Merb::Plugins)<|MERGE_RESOLUTION|>--- conflicted
+++ resolved
@@ -37,19 +37,11 @@
 # 
 # To enable Sass in Merb,
 # add
-<<<<<<< HEAD
 #
 #   dependency "haml"
 #
 # to config/dependencies.rb.
 #
-=======
-#
-#   dependency "haml"
-#
-# to config/dependencies.rb.
-#
->>>>>>> ac2fd687
 # Sass templates in Rails and Merb don't quite function in the same way as views,
 # because they don't contain dynamic content,
 # and so only need to be compiled when the template file has been updated.
@@ -671,14 +663,6 @@
 #                               Defaults to false in production mode, true otherwise.
 #                               Only has meaning within Ruby on Rails or Merb.
 #
-# [<tt>:full_exception</tt>]    Whether an error in the Sass code
-#                               should cause Sass to provide a detailed description.
-#                               If set to true, the specific error will be displayed
-#                               along with a line number and source snippet.
-#                               Otherwise, a simple uninformative error message will be displayed.
-#                               Defaults to false in production mode, true otherwise.
-#                               Only has meaning within Ruby on Rails or Merb.
-#
 # [<tt>:template_location</tt>] The directory where Sass templates should be read from.
 #                               Defaults to <tt>RAILS_ROOT + "/public/stylesheets/sass"</tt>
 #                               or <tt>MERB_ROOT + "/public/stylesheets/sass"</tt>.
