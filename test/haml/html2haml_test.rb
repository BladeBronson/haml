--- conflicted
+++ resolved
@@ -185,7 +185,6 @@
 HTML
   end
 
-<<<<<<< HEAD
   def test_conditional_comment
     assert_equal(<<HAML.rstrip, render(<<HTML))
 /[if foo]
@@ -197,8 +196,9 @@
   baz
 <![endif]-->
 HTML
-=======
-  def test_erb_in_style
+  end
+
+  def test_style_to_css_filter
     assert_equal(<<HAML.rstrip, render_erb(<<HTML))
 :css
   foo {
@@ -211,44 +211,6 @@
     }
 </style>
 HTML
-  end
-
-  def test_erb_in_line
-    assert_equal 'foo bar #{baz}', render_erb('foo bar <%= baz %>')
-    assert_equal 'foo bar #{baz}! Bang.', render_erb('foo bar <%= baz %>! Bang.')
-  end
-
-  def test_erb_multi_in_line
-    assert_equal('foo bar #{baz}! Bang #{bop}.',
-      render_erb('foo bar <%= baz %>! Bang <%= bop %>.'))
-    assert_equal('foo bar #{baz}#{bop}!',
-      render_erb('foo bar <%= baz %><%= bop %>!'))
-  end
-
-  def test_erb_with_html_special_chars
-    assert_equal '= 3 < 5 ? "OK" : "Your computer is b0rken"',
-      render_erb('<%= 3 < 5 ? "OK" : "Your computer is b0rken" %>')
-  end
-
-  def test_erb_in_class_attribute
-    assert_equal "%div{:class => dyna_class} I have a dynamic attribute",
-      render_erb('<div class="<%= dyna_class %>">I have a dynamic attribute</div>')
-  end
-
-  def test_erb_in_id_attribute
-    assert_equal "%div{:id => dyna_id} I have a dynamic attribute",
-      render_erb('<div id="<%= dyna_id %>">I have a dynamic attribute</div>')
-  end
-
-  def test_erb_in_attribute_results_in_string_interpolation
-    assert_equal('%div{:id => "item_#{i}"} Ruby string interpolation FTW',
-      render_erb('<div id="item_<%= i %>">Ruby string interpolation FTW</div>'))
-  end
-
-  def test_erb_in_attribute_with_trailing_content
-    assert_equal('%div{:class => "#{12}!"} Bang!',
-      render_erb('<div class="<%= 12 %>!">Bang!</div>'))
->>>>>>> 68bf3acf
   end
 
   def test_inline_conditional_comment
