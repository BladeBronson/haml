--- conflicted
+++ resolved
@@ -41,11 +41,8 @@
 -#
   Nested Haml comment
   - raise 'dead'
-<<<<<<< HEAD
-=======
 %p{ :class => "" } class attribute should appear!
 %p{ :gorbachev => nil } this attribute shouldn't appear
->>>>>>> ac2fd687
 /[if lte IE6] conditional comment!
 /[if gte IE7]
   %p Block conditional comment
