require 'test/unit'
require File.dirname(__FILE__) + '/../../lib/sass'
require 'sass/script'

class SassFunctionTest < Test::Unit::TestCase
  # Tests taken from:
  #   http://www.w3.org/Style/CSS/Test/CSS3/Color/20070927/html4/t040204-hsl-h-rotating-b.htm
  #   http://www.w3.org/Style/CSS/Test/CSS3/Color/20070927/html4/t040204-hsl-values-b.htm
  File.read(File.dirname(__FILE__) + "/data/hsl-rgb.txt").split("\n\n").each do |chunk|
    hsls, rgbs = chunk.strip.split("====")
    hsls.strip.split("\n").zip(rgbs.strip.split("\n")) do |hsl, rgb|
      method = "test_hsl: #{hsl} = #{rgb}"
      define_method(method) do
        assert_equal(evaluate(rgb), evaluate(hsl))
      end
    end
  end

  def test_hsl_checks_bounds
    assert_error_message("Saturation -114 must be between 0% and 100% for `hsl'", "hsl(10, -114, 12)");
    assert_error_message("Lightness 256 must be between 0% and 100% for `hsl'", "hsl(10, 10, 256%)");
  end

<<<<<<< HEAD
  def test_hsla
    assert_equal "rgba(51, 204, 204, 0.4)", evaluate("hsla(180, 60%, 50%, 0.4)")
    assert_equal "#33cccc", evaluate("hsla(180, 60%, 50%, 1)")
    assert_equal "rgba(51, 204, 204, 0)", evaluate("hsla(180, 60%, 50%, 0)")
  end

  def test_hsla_checks_bounds
    assert_error_message("Saturation -114 must be between 0% and 100% for `hsla'", "hsla(10, -114, 12, 1)");
    assert_error_message("Lightness 256 must be between 0% and 100% for `hsla'", "hsla(10, 10, 256%, 0)");
    assert_error_message("Alpha channel -0.1 must be between 0 and 1 for `hsla'", "hsla(10, 10, 10, -0.1)");
    assert_error_message("Alpha channel 1.1 must be between 0 and 1 for `hsla'", "hsla(10, 10, 10, 1.1)");
=======
  def test_hsl_checks_types
    assert_error_message("\"foo\" is not a number for `hsl'", "hsl(\"foo\", 10, 12)");
    assert_error_message("\"foo\" is not a number for `hsl'", "hsl(10, \"foo\", 12)");
    assert_error_message("\"foo\" is not a number for `hsl'", "hsl(10, 10, \"foo\")");
>>>>>>> 338eb425
  end

  def test_percentage
    assert_equal("50%",  evaluate("percentage(.5)"))
    assert_equal("100%", evaluate("percentage(1)"))
    assert_equal("25%",  evaluate("percentage(25px / 100px)"))
  end

  def test_percentage_checks_types
    assert_error_message("25px is not a unitless number for `percentage'", "percentage(25px)")
    assert_error_message("#cccccc is not a unitless number for `percentage'", "percentage(#ccc)")
    assert_error_message("\"string\" is not a unitless number for `percentage'", %Q{percentage("string")})
  end

  def test_round
    assert_equal("5",   evaluate("round(4.8)"))
    assert_equal("5px", evaluate("round(4.8px)"))
    assert_equal("5px", evaluate("round(5.49px)"))

    assert_error_message("#cccccc is not a number for `round'", "round(#ccc)")
  end

  def test_floor
    assert_equal("4",   evaluate("floor(4.8)"))
    assert_equal("4px", evaluate("floor(4.8px)"))

    assert_error_message("\"foo\" is not a number for `floor'", "floor(\"foo\")")
  end

  def test_ceil
    assert_equal("5",   evaluate("ceil(4.1)"))
    assert_equal("5px", evaluate("ceil(4.8px)"))

    assert_error_message("\"a\" is not a number for `ceil'", "ceil(\"a\")")
  end

  def test_abs
    assert_equal("5",   evaluate("abs(-5)"))
    assert_equal("5px", evaluate("abs(-5px)"))
    assert_equal("5",   evaluate("abs(5)"))
    assert_equal("5px", evaluate("abs(5px)"))

    assert_error_message("#aaaaaa is not a number for `abs'", "abs(#aaa)")
  end

  def test_rgb
    assert_equal("#123456", evaluate("rgb(18, 52, 86)"))
    assert_equal("#beaded", evaluate("rgb(190, 173, 237)"))
    assert_equal("#00ff7f", evaluate("rgb(0, 255, 127)"))
  end

  def test_rgb_tests_bounds
    assert_error_message("Color value 256 must be between 0 and 255 inclusive for `rgb'",
      "rgb(256, 1, 1)")
    assert_error_message("Color value 256 must be between 0 and 255 inclusive for `rgb'",
      "rgb(1, 256, 1)")
    assert_error_message("Color value 256 must be between 0 and 255 inclusive for `rgb'",
      "rgb(1, 1, 256)")
    assert_error_message("Color value 256 must be between 0 and 255 inclusive for `rgb'",
      "rgb(1, 256, 257)")
    assert_error_message("Color value -1 must be between 0 and 255 inclusive for `rgb'",
      "rgb(-1, 1, 1)")
  end

<<<<<<< HEAD
  def test_rgba
    assert_equal("rgba(18, 52, 86, 0.5)", evaluate("rgba(18, 52, 86, 0.5)"))
    assert_equal("#beaded", evaluate("rgba(190, 173, 237, 1)"))
    assert_equal("rgba(0, 255, 127, 0)", evaluate("rgba(0, 255, 127, 0)"))

    assert_error_message("Color value 256 must be between 0 and 255 inclusive for `rgba'",
      "rgba(256, 1, 1, 0.3)")
    assert_error_message("Color value 256 must be between 0 and 255 inclusive for `rgba'",
      "rgba(1, 256, 1, 0.3)")
    assert_error_message("Color value 256 must be between 0 and 255 inclusive for `rgba'",
      "rgba(1, 1, 256, 0.3)")
    assert_error_message("Color value 256 must be between 0 and 255 inclusive for `rgba'",
      "rgba(1, 256, 257, 0.3)")
    assert_error_message("Color value -1 must be between 0 and 255 inclusive for `rgba'",
      "rgba(-1, 1, 1, 0.3)")
    assert_error_message("Alpha channel -0.2 must be between 0 and 1 inclusive for `rgba'",
      "rgba(1, 1, 1, -0.2)")
    assert_error_message("Alpha channel 1.2 must be between 0 and 1 inclusive for `rgba'",
      "rgba(1, 1, 1, 1.2)")
=======
  def test_rgb_tests_types
    assert_error_message("\"foo\" is not a number for `rgb'", "rgb(\"foo\", 10, 12)");
    assert_error_message("\"foo\" is not a number for `rgb'", "rgb(10, \"foo\", 12)");
    assert_error_message("\"foo\" is not a number for `rgb'", "rgb(10, 10, \"foo\")");
>>>>>>> 338eb425
  end

  def test_red
    assert_equal("18", evaluate("red(#123456)"))
  end

  def test_red_exception
    assert_error_message("12 is not a color for `red'", "red(12)")
  end

  def test_green
    assert_equal("52", evaluate("green(#123456)"))
  end

  def test_green_exception
    assert_error_message("12 is not a color for `green'", "green(12)")
  end

  def test_blue
    assert_equal("86", evaluate("blue(#123456)"))
  end

  def test_blue_exception
    assert_error_message("12 is not a color for `blue'", "blue(12)")
  end

  def test_alpha
    assert_equal("1", evaluate("alpha(#123456)"))
    assert_equal("0.34", evaluate("alpha(rgba(0, 1, 2, 0.34))"))
    assert_equal("0", evaluate("alpha(hsla(0, 1, 2, 0))"))
  end

  def test_alpha_exception
    assert_error_message("12 is not a color for `alpha'", "alpha(12)")
  end

  private

  def evaluate(value)
    Sass::Script::Parser.parse(value, 0, 0).perform(Sass::Environment.new).to_s
  end

  def assert_error_message(message, value)
    evaluate(value)
    flunk("Error message expected but not raised: #{message}")
  rescue Sass::SyntaxError => e
    assert_equal(message, e.message)
  end

end<|MERGE_RESOLUTION|>--- conflicted
+++ resolved
@@ -21,7 +21,12 @@
     assert_error_message("Lightness 256 must be between 0% and 100% for `hsl'", "hsl(10, 10, 256%)");
   end
 
-<<<<<<< HEAD
+  def test_hsl_checks_types
+    assert_error_message("\"foo\" is not a number for `hsl'", "hsl(\"foo\", 10, 12)");
+    assert_error_message("\"foo\" is not a number for `hsl'", "hsl(10, \"foo\", 12)");
+    assert_error_message("\"foo\" is not a number for `hsl'", "hsl(10, 10, \"foo\")");
+  end
+
   def test_hsla
     assert_equal "rgba(51, 204, 204, 0.4)", evaluate("hsla(180, 60%, 50%, 0.4)")
     assert_equal "#33cccc", evaluate("hsla(180, 60%, 50%, 1)")
@@ -33,12 +38,13 @@
     assert_error_message("Lightness 256 must be between 0% and 100% for `hsla'", "hsla(10, 10, 256%, 0)");
     assert_error_message("Alpha channel -0.1 must be between 0 and 1 for `hsla'", "hsla(10, 10, 10, -0.1)");
     assert_error_message("Alpha channel 1.1 must be between 0 and 1 for `hsla'", "hsla(10, 10, 10, 1.1)");
-=======
-  def test_hsl_checks_types
-    assert_error_message("\"foo\" is not a number for `hsl'", "hsl(\"foo\", 10, 12)");
-    assert_error_message("\"foo\" is not a number for `hsl'", "hsl(10, \"foo\", 12)");
-    assert_error_message("\"foo\" is not a number for `hsl'", "hsl(10, 10, \"foo\")");
->>>>>>> 338eb425
+  end
+
+  def test_hsla_checks_types
+    assert_error_message("\"foo\" is not a number for `hsla'", "hsla(\"foo\", 10, 12, 0.3)");
+    assert_error_message("\"foo\" is not a number for `hsla'", "hsla(10, \"foo\", 12, 0)");
+    assert_error_message("\"foo\" is not a number for `hsla'", "hsla(10, 10, \"foo\", 1)");
+    assert_error_message("\"foo\" is not a number for `hsla'", "hsla(10, 10, 10, \"foo\")");
   end
 
   def test_percentage
@@ -103,12 +109,19 @@
       "rgb(-1, 1, 1)")
   end
 
-<<<<<<< HEAD
+  def test_rgb_tests_types
+    assert_error_message("\"foo\" is not a number for `rgb'", "rgb(\"foo\", 10, 12)");
+    assert_error_message("\"foo\" is not a number for `rgb'", "rgb(10, \"foo\", 12)");
+    assert_error_message("\"foo\" is not a number for `rgb'", "rgb(10, 10, \"foo\")");
+  end
+
   def test_rgba
     assert_equal("rgba(18, 52, 86, 0.5)", evaluate("rgba(18, 52, 86, 0.5)"))
     assert_equal("#beaded", evaluate("rgba(190, 173, 237, 1)"))
     assert_equal("rgba(0, 255, 127, 0)", evaluate("rgba(0, 255, 127, 0)"))
+  end
 
+  def test_rgb_tests_bounds
     assert_error_message("Color value 256 must be between 0 and 255 inclusive for `rgba'",
       "rgba(256, 1, 1, 0.3)")
     assert_error_message("Color value 256 must be between 0 and 255 inclusive for `rgba'",
@@ -123,12 +136,13 @@
       "rgba(1, 1, 1, -0.2)")
     assert_error_message("Alpha channel 1.2 must be between 0 and 1 inclusive for `rgba'",
       "rgba(1, 1, 1, 1.2)")
-=======
-  def test_rgb_tests_types
-    assert_error_message("\"foo\" is not a number for `rgb'", "rgb(\"foo\", 10, 12)");
-    assert_error_message("\"foo\" is not a number for `rgb'", "rgb(10, \"foo\", 12)");
-    assert_error_message("\"foo\" is not a number for `rgb'", "rgb(10, 10, \"foo\")");
->>>>>>> 338eb425
+  end
+
+  def test_rgba_tests_types
+    assert_error_message("\"foo\" is not a number for `rgba'", "rgba(\"foo\", 10, 12, 0.2)");
+    assert_error_message("\"foo\" is not a number for `rgba'", "rgba(10, \"foo\", 12, 0.1)");
+    assert_error_message("\"foo\" is not a number for `rgba'", "rgba(10, 10, \"foo\", 0)");
+    assert_error_message("\"foo\" is not a number for `rgba'", "rgba(10, 10, 10, \"foo\")");
   end
 
   def test_red
