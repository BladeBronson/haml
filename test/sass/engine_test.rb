#!/usr/bin/env ruby

require 'test/unit'
require File.dirname(__FILE__) + '/../../lib/sass'
require 'sass/engine'

class SassEngineTest < Test::Unit::TestCase
  EXCEPTION_MAP = {
    "!a = 1 + " => 'Constant arithmetic error: "1 +"',
    "!a = 1 + 2 +" => 'Constant arithmetic error: "1 + 2 +"',
    "!a = \"b" => 'Unterminated string: "\\"b"',
    "!a = #aaa - a" => 'Undefined operation: "#aaaaaa minus a"',
    "!a = #aaa / a" => 'Undefined operation: "#aaaaaa div a"',
    "!a = #aaa * a" => 'Undefined operation: "#aaaaaa times a"',
    "!a = #aaa % a" => 'Undefined operation: "#aaaaaa mod a"',
    "!a = 1 - a" => 'Undefined operation: "1 minus a"',
    "!a = 1 * a" => 'Undefined operation: "1 times a"',
    "!a = 1 / a" => 'Undefined operation: "1 div a"',
    "!a = 1 % a" => 'Undefined operation: "1 mod a"',
    ":" => 'Invalid attribute: ":"',
    ": a" => 'Invalid attribute: ": a"',
    ":= a" => 'Invalid attribute: ":= a"',
    "a\n  :b" => 'Invalid attribute: ":b "',
    "a\n  :b: c" => 'Invalid attribute: ":b: c"',
    "a\n  :b:c d" => 'Invalid attribute: ":b:c d"',
    "a\n  :b=c d" => 'Invalid attribute: ":b=c d"',
    "a\n  :b c;" => 'Invalid attribute: ":b c;" (This isn\'t CSS!)',
    "a\n  b : c" => 'Invalid attribute: "b : c"',
    "a\n  b=c: d" => 'Invalid attribute: "b=c: d"',
    ":a" => 'Attributes aren\'t allowed at the root of a document.',
    "!" => 'Invalid constant: "!"',
    "!a" => 'Invalid constant: "!a"',
    "! a" => 'Invalid constant: "! a"',
    "!a b" => 'Invalid constant: "!a b"',
    "a\n\t:b c" => "Illegal Indentation: Only two space characters are allowed as tabulation.",
    "a\n :b c" => "Illegal Indentation: Only two space characters are allowed as tabulation.",
    "a\n    :b c" => "Illegal Indentation: Only two space characters are allowed as tabulation.",
    "a\n  :b c\n  !d = 3" => "Constants may only be declared at the root of a document.",
    "!a = 1b + 2c" => "Incompatible units: b and c",
    "& a\n  :b c" => "Base-level rules cannot contain the parent-selector-referencing character '&'",
    "a\n  :b\n    c" => "Illegal nesting: Only attributes may be nested beneath attributes.",
    "a,\n  :b c" => "Rules can\'t end in commas.",
    "!a = b\n  :c d\n" => "Illegal nesting: Nothing may be nested beneath constants.",
    "@import foo.sass" => "File to import not found or unreadable: foo.sass",
    "@import templates/basic\n  foo" => "Illegal nesting: Nothing may be nested beneath import directives.",
    "foo\n  @import templates/basic" => "Import directives may only be used at the root of a document.",
<<<<<<< HEAD
    "@foo    bar boom" => "Unknown compiler directive: \"@foo bar boom\"",
=======
>>>>>>> ac2fd687
    "!foo = bar baz !" => "Unterminated constant.",
    "!foo = !(foo)" => "Invalid constant.",
  }
  
  def test_basic_render
    renders_correctly "basic", { :style => :compact }
  end

  def test_alternate_styles
    renders_correctly "expanded", { :style => :expanded }
    renders_correctly "compact", { :style => :compact }
    renders_correctly "nested", { :style => :nested }
    renders_correctly "compressed", { :style => :compressed }
  end
  
  def test_exceptions
    EXCEPTION_MAP.each do |key, value|
      begin
        Sass::Engine.new(key).render
      rescue Sass::SyntaxError => err
        assert_equal(value, err.message)
        assert(err.sass_line, "Line: #{key}")
        assert_match(/\(sass\):[0-9]+/, err.backtrace[0], "Line: #{key}")
      else
        assert(false, "Exception not raised for\n#{key}")
      end
    end
  end

  def test_exception_line
    to_render = "rule\n  :attr val\n// comment!\n\n  :broken\n"
    begin
      Sass::Engine.new(to_render).render
    rescue Sass::SyntaxError => err
      assert_equal(5, err.sass_line)
    else
      assert(false, "Exception not raised for '#{to_render}'!")
    end
  end

  def test_imported_exception
    [1, 2].each do |i|
      i = nil if i == 1
      begin
        Sass::Engine.new("@import bork#{i}", :load_paths => [File.dirname(__FILE__) + '/templates/']).render
      rescue Sass::SyntaxError => err
        assert_equal(2, err.sass_line)
        assert_match(/bork#{i}\.sass$/, err.sass_filename)
      else
        assert(false, "Exception not raised for imported template: bork#{i}")
      end
    end
  end

<<<<<<< HEAD
  def test_empty_first_line
    assert_equal("#a {\n  b: c; }\n", Sass::Engine.new("#a\n\n  b: c").render)
  end
    
=======
  def test_default_function
    assert_equal("foo {\n  bar: url(foo.png); }\n",
                 render("foo\n  bar = url(foo.png)\n"));
  end

  def test_multiline_selector
    assert_equal("#foo #bar,\n#baz #boom {\n  foo: bar; }\n",
                 render("#foo #bar,\n#baz #boom\n  :foo bar"))
    assert_equal("#foo #bar,\n#foo #baz {\n  foo: bar; }\n",
                 render("#foo\n  #bar,\n  #baz\n    :foo bar"))
    assert_equal("#foo #bar, #baz #boom { foo: bar; }\n",
                 render("#foo #bar,\n#baz #boom\n  :foo bar", :style => :compact))
                 
    assert_equal("#foo #bar,#baz #boom{foo:bar}\n",
                 render("#foo #bar,\n#baz #boom\n  :foo bar", :style => :compressed))
  end

  def test_colon_only
    begin
      render("a\n  b: c", :attribute_syntax => :normal)
    rescue Sass::SyntaxError => e
      assert_equal("Illegal attribute syntax: can't use alternate syntax when :attribute_syntax => :normal is set.",
                   e.message)
    else
      assert(false, "SyntaxError not raised for :attribute_syntax => :normal")
    end

    begin
      render("a\n  :b c", :attribute_syntax => :alternate)
    rescue Sass::SyntaxError => e
      assert_equal("Illegal attribute syntax: can't use normal syntax when :attribute_syntax => :alternate is set.",
                   e.message)
    else
      assert(false, "SyntaxError not raised for :attribute_syntax => :alternate")
    end
  end

  def test_directive
    assert_equal("@a b;", render("@a b"))

    assert_equal("@a {\n  b: c; }\n", render("@a\n  :b c"))
    assert_equal("@a { b: c; }\n", render("@a\n  :b c", :style => :compact))
    assert_equal("@a {\n  b: c;\n}\n", render("@a\n  :b c", :style => :expanded))
    assert_equal("@a{b:c}\n", render("@a\n  :b c", :style => :compressed))

    assert_equal("@a {\n  b: c;\n  d: e; }\n",
                 render("@a\n  :b c\n  :d e"))
    assert_equal("@a { b: c; d: e; }\n",
                 render("@a\n  :b c\n  :d e", :style => :compact))
    assert_equal("@a {\n  b: c;\n  d: e;\n}\n",
                 render("@a\n  :b c\n  :d e", :style => :expanded))
    assert_equal("@a{b:c;d:e}\n",
                 render("@a\n  :b c\n  :d e", :style => :compressed))

    assert_equal("@a {\n  #b {\n    c: d; } }\n",
                 render("@a\n  #b\n    :c d"))
    assert_equal("@a { #b { c: d; } }\n",
                 render("@a\n  #b\n    :c d", :style => :compact))
    assert_equal("@a {\n  #b {\n    c: d;\n  }\n}\n",
                 render("@a\n  #b\n    :c d", :style => :expanded))
    assert_equal("@a{#b{c:d}}\n",
                 render("@a\n  #b\n    :c d", :style => :compressed))

    assert_equal("@a {\n  #b {\n    a: b; }\n    #b #c {\n      d: e; } }\n",
                 render("@a\n  #b\n    :a b\n    #c\n      :d e"))
    assert_equal("@a { #b { a: b; }\n  #b #c { d: e; } }\n",
                 render("@a\n  #b\n    :a b\n    #c\n      :d e", :style => :compact))
    assert_equal("@a {\n  #b {\n    a: b;\n  }\n  #b #c {\n    d: e;\n  }\n}\n",
                 render("@a\n  #b\n    :a b\n    #c\n      :d e", :style => :expanded))
    assert_equal("@a{#b{a:b}#b #c{d:e}}\n",
                 render("@a\n  #b\n    :a b\n    #c\n      :d e", :style => :compressed))
                 
    assert_equal("@a {\n  #foo,\n  #bar {\n    b: c; } }\n",
                 render("@a\n  #foo, \n  #bar\n    :b c"))
    assert_equal("@a { #foo, #bar { b: c; } }\n",
                 render("@a\n  #foo, \n  #bar\n    :b c", :style => :compact))
    assert_equal("@a {\n  #foo,\n  #bar {\n    b: c;\n  }\n}\n",
                 render("@a\n  #foo, \n  #bar\n    :b c", :style => :expanded))
    assert_equal("@a{#foo,#bar{b:c}}\n",
                 render("@a\n  #foo, \n  #bar\n    :b c", :style => :compressed))

    to_render = <<END
@a
  :b c
  #d
    :e f
  :g h
END
    rendered = <<END
@a { b: c;
  #d { e: f; }
  g: h; }
END
    assert_equal(rendered, render(to_render, :style => :compact))
    
    assert_equal("@a{b:c;#d{e:f}g:h}\n", render(to_render, :style => :compressed))
  end

  def test_empty_first_line
    assert_equal("#a {\n  b: c; }\n", render("#a\n\n  b: c"))
  end

  def test_escaped_rule
    assert_equal(":focus {\n  a: b; }\n", render("\\:focus\n  a: b"))
    assert_equal("a {\n  b: c; }\n  a :focus {\n    d: e; }\n", render("\\a\n  b: c\n  \\:focus\n    d: e"))
  end
  
>>>>>>> ac2fd687
  private

  def render(sass, options = {})
    Sass::Engine.new(sass, options).render
  end

  def renders_correctly(name, options={})
    sass_file  = load_file(name, "sass")
    css_file   = load_file(name, "css")
    css_result = Sass::Engine.new(sass_file, options).render
    assert_equal css_file, css_result
  end

  def load_file(name, type = "sass")
    @result = ''
    File.new(File.dirname(__FILE__) + "/#{type == 'sass' ? 'templates' : 'results'}/#{name}.#{type}").each_line { |l| @result += l }
    @result
  end
end<|MERGE_RESOLUTION|>--- conflicted
+++ resolved
@@ -44,10 +44,6 @@
     "@import foo.sass" => "File to import not found or unreadable: foo.sass",
     "@import templates/basic\n  foo" => "Illegal nesting: Nothing may be nested beneath import directives.",
     "foo\n  @import templates/basic" => "Import directives may only be used at the root of a document.",
-<<<<<<< HEAD
-    "@foo    bar boom" => "Unknown compiler directive: \"@foo bar boom\"",
-=======
->>>>>>> ac2fd687
     "!foo = bar baz !" => "Unterminated constant.",
     "!foo = !(foo)" => "Invalid constant.",
   }
@@ -102,12 +98,6 @@
     end
   end
 
-<<<<<<< HEAD
-  def test_empty_first_line
-    assert_equal("#a {\n  b: c; }\n", Sass::Engine.new("#a\n\n  b: c").render)
-  end
-    
-=======
   def test_default_function
     assert_equal("foo {\n  bar: url(foo.png); }\n",
                  render("foo\n  bar = url(foo.png)\n"));
@@ -215,7 +205,6 @@
     assert_equal("a {\n  b: c; }\n  a :focus {\n    d: e; }\n", render("\\a\n  b: c\n  \\:focus\n    d: e"))
   end
   
->>>>>>> ac2fd687
   private
 
   def render(sass, options = {})
